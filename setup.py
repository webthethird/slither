from setuptools import setup, find_packages

with open("README.md", "r", encoding="utf-8") as f:
    long_description = f.read()

setup(
    name="slither-analyzer",
    description="Slither is a Solidity static analysis framework written in Python 3.",
    url="https://github.com/crytic/slither",
    author="Trail of Bits",
    version="0.8.3",
    packages=find_packages(),
    python_requires=">=3.8",
    install_requires=[
        "prettytable>=0.7.2",
        "pysha3>=1.0.2",
        # "crytic-compile>=0.2.3",
        "crytic-compile",
    ],
<<<<<<< HEAD
    # dependency_links=["git+https://github.com/crytic/crytic-compile.git@master#egg=crytic-compile"],
=======
    extras_require={
        "dev": [
            "black==22.3.0",
            "pylint==2.13.4",
            "pytest",
            "pytest-cov",
            "deepdiff",
            "numpy",
            "solc-select>=v1.0.0b1",
        ]
    },
    dependency_links=["git+https://github.com/crytic/crytic-compile.git@master#egg=crytic-compile"],
>>>>>>> e25bb97b
    license="AGPL-3.0",
    long_description=long_description,
    entry_points={
        "console_scripts": [
            "slither = slither.__main__:main",
            "slither-check-upgradeability = slither.tools.upgradeability.__main__:main",
            "slither-find-paths = slither.tools.possible_paths.__main__:main",
            "slither-simil = slither.tools.similarity.__main__:main",
            "slither-flat = slither.tools.flattening.__main__:main",
            "slither-format = slither.tools.slither_format.__main__:main",
            "slither-check-erc = slither.tools.erc_conformance.__main__:main",
            "slither-check-kspec = slither.tools.kspec_coverage.__main__:main",
            "slither-prop = slither.tools.properties.__main__:main",
            "slither-mutate = slither.tools.mutator.__main__:main",
            "slither-read-storage = slither.tools.read_storage.__main__:main",
        ]
    },
)<|MERGE_RESOLUTION|>--- conflicted
+++ resolved
@@ -17,9 +17,6 @@
         # "crytic-compile>=0.2.3",
         "crytic-compile",
     ],
-<<<<<<< HEAD
-    # dependency_links=["git+https://github.com/crytic/crytic-compile.git@master#egg=crytic-compile"],
-=======
     extras_require={
         "dev": [
             "black==22.3.0",
@@ -32,7 +29,6 @@
         ]
     },
     dependency_links=["git+https://github.com/crytic/crytic-compile.git@master#egg=crytic-compile"],
->>>>>>> e25bb97b
     license="AGPL-3.0",
     long_description=long_description,
     entry_points={
