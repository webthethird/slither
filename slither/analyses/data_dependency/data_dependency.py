"""
    Compute the data depenency between all the SSA variables
"""
<<<<<<< HEAD
from collections import defaultdict
from prettytable import PrettyTable

from slither.core.cfg.node import Node
from slither.core.declarations import (Contract, Enum, Function,
                                       SolidityFunction, SolidityVariable,
                                       SolidityVariableComposed, Structure)
from slither.core.solidity_types import UserDefinedType, ArrayType, MappingType
from slither.slithir.operations import Index, OperationWithLValue, InternalCall, PhiMemberMust, PhiMemberMay, \
    AccessMember, Phi, Balance
from slither.slithir.variables import (Constant, LocalIRVariable,
                                       IndexVariable, IndexVariableSSA,
                                       StateIRVariable, MemberVariable, MemberVariableSSA,
                                       TemporaryVariableSSA, TupleVariableSSA, TemporaryVariable)
=======
from typing import Union, Set, Dict

from slither.core.declarations import (Contract, Enum, Function,
                                       SolidityFunction, SolidityVariable,
                                       SolidityVariableComposed, Structure)
from slither.core.variables.variable import Variable
from slither.slithir.operations import Index, OperationWithLValue, InternalCall
from slither.slithir.variables import (Constant, LocalIRVariable,
                                       ReferenceVariable, ReferenceVariableSSA,
                                       StateIRVariable,
                                       TemporaryVariableSSA, TupleVariableSSA)
>>>>>>> 6420a19c
from slither.core.solidity_types.type import Type


###################################################################################
###################################################################################
# region User APIs
###################################################################################
###################################################################################

def _to_tuple(l, n):
    return tuple(list(l) + [n])


def _convert_elem(elem, accesses):
    if isinstance(elem, (tuple, list)) and len(elem) > 3:
        next_level = [elem[0:2]]
        sts = elem[2:]
        for st in sts:
            level = set([n for n in next_level])
            next_level = set()
            for l in level:
                k = _to_tuple(l, st)
                next_level |= accesses[k]
        return [tuple(list(n)) for n in next_level]
    return [elem]


# _convert_elem(('n2','m','st','val1'), Test())

def is_dependent(variable, source, context, only_unprotected=False):
    '''
    Args:
        variable (Variable)
        source (Variable)
        context (Contract|Function)
        only_unprotected (bool): True only unprotected function are considered
    Returns:
        bool
    '''
    assert isinstance(context, (Contract, Function, Node))
    if isinstance(variable, Constant):
        return False
    if variable == source:
        return True
    context = context.context
    if only_unprotected:
        variable = _convert_elem(variable, context[KEY_NON_SSA_UNPROTECTED])
        return source in context[KEY_NON_SSA_UNPROTECTED].get(variable)
    sources = _convert_elem(source, context[KEY_ACCESS_NON_SSA])
    for source in sources:
        variables = _convert_elem(variable, context[KEY_ACCESS_NON_SSA])
        for var in variables:
            if source in context[KEY_NON_SSA].get(var):
                return True
    return False



def is_dependent_ssa(variable, source, context, only_unprotected=False):
    '''
    Args:
        variable (Variable)
        taint (Variable)
        context (Contract|Function)
        only_unprotected (bool): True only unprotected function are considered
    Returns:
        bool
    '''
    assert isinstance(context, (Contract, Function, Node))
    context = context.context
    if isinstance(variable, Constant):
        return False
    if variable == source:
        return True
    if only_unprotected:
        return source in context[KEY_SSA_UNPROTECTED].get(variable)
    sources = _convert_elem(source, context[KEY_ACCESS_SSA])
    for source in sources:
        variables = _convert_elem(variable, context[KEY_ACCESS_SSA])
        for var in variables:
            if source in context[KEY_ACCESS_SSA].get(var):
                return True
    return False



GENERIC_TAINT = {SolidityVariableComposed('msg.sender'),
                 SolidityVariableComposed('msg.value'),
                 SolidityVariableComposed('msg.data'),
                 SolidityVariableComposed('tx.origin')}


def is_tainted(variable, context, only_unprotected=False, ignore_generic_taint=False):
    '''
        Args:
        variable
        context (Contract|Function)
        only_unprotected (bool): True only unprotected function are considered
    Returns:
        bool
    '''
    assert isinstance(context, (Contract, Function, Node))
    assert isinstance(only_unprotected, bool)
    if isinstance(variable, Constant):
        return False
    slither = context.slither
    taints = slither.context[KEY_INPUT]
    if not ignore_generic_taint:
        taints |= GENERIC_TAINT
    return variable in taints or any(is_dependent(variable, t, context, only_unprotected) for t in taints)


def is_tainted_ssa(variable, context, only_unprotected=False, ignore_generic_taint=False):
    '''
    Args:
        variable
        context (Contract|Function)
        only_unprotected (bool): True only unprotected function are considered
        ignore_generic_taint:
    Returns:
        bool
    '''
    assert isinstance(context, (Contract, Function, Node))
    assert isinstance(only_unprotected, bool)
    if isinstance(variable, Constant):
        return False
    slither = context.slither
    taints = slither.context[KEY_INPUT_SSA]
    if not ignore_generic_taint:
        taints |= GENERIC_TAINT
    return variable in taints or any(is_dependent_ssa(variable, t, context, only_unprotected) for t in taints)


<<<<<<< HEAD
def get_dependencies(variable, context, only_unprotected=False, is_ssa=False):
    '''
    Args:
        variable
        context (Contract|Function)
        only_unprotected (bool): True only unprotected function are considered
        is_ssa (bool)
    Returns:
        list(Variable)
    '''
    assert isinstance(context, (Contract, Function, Node))
    assert isinstance(only_unprotected, bool)
    if only_unprotected:
        return context.context[KEY_SSA_UNPROTECTED if is_ssa else KEY_NON_SSA_UNPROTECTED].get(variable)
    return context.context[KEY_SSA if is_ssa else KEY_NON_SSA].get(variable)


def get_dependencies_ssa(variable, context, only_unprotected=False):
    '''
    Args:
        variable
        context (Contract|Function)
        only_unprotected (bool): True only unprotected function are considered
    Returns:
        list(Variable)
    '''
    assert isinstance(context, (Contract, Function, Node))
    assert isinstance(only_unprotected, bool)
    if only_unprotected:
        return context.context[KEY_SSA].get(variable)
    return context.context[KEY_SSA_UNPROTECTED].get(variable)
=======
def get_dependencies(
        variable: Variable, context: Union[Contract, Function], only_unprotected: bool = False) -> Set[Variable]:
    """
    Return the variables for which `variable` depends on.

    :param variable: The target
    :param context: Either a function (interprocedural) or a contract (inter transactional)
    :param only_unprotected: True if consider only protected functions
    :return: set(Variable)
    """
    assert isinstance(context, (Contract, Function))
    assert isinstance(only_unprotected, bool)
    if only_unprotected:
        return context.context[KEY_NON_SSA_UNPROTECTED].get(variable, set())
    return context.context[KEY_NON_SSA].get(variable, set())


def get_all_dependencies(
        context: Union[Contract, Function], only_unprotected: bool = False) -> Dict[Variable, Set[Variable]]:
    """
    Return the dictionary of dependencies.

    :param context: Either a function (interprocedural) or a contract (inter transactional)
    :param only_unprotected: True if consider only protected functions
    :return: Dict(Variable, set(Variable))
    """
    assert isinstance(context, (Contract, Function))
    assert isinstance(only_unprotected, bool)
    if only_unprotected:
        return context.context[KEY_NON_SSA_UNPROTECTED]
    return context.context[KEY_NON_SSA]


def get_dependencies_ssa(
        variable: Variable, context: Union[Contract, Function], only_unprotected: bool = False) -> Set[Variable]:
    """
    Return the variables for which `variable` depends on (SSA version).

    :param variable: The target (must be SSA variable)
    :param context: Either a function (interprocedural) or a contract (inter transactional)
    :param only_unprotected: True if consider only protected functions
    :return: set(Variable)
    """
    assert isinstance(context, (Contract, Function))
    assert isinstance(only_unprotected, bool)
    if only_unprotected:
        return context.context[KEY_SSA_UNPROTECTED].get(variable, set())
    return context.context[KEY_SSA].get(variable, set())


def get_all_dependencies_ssa(
        context: Union[Contract, Function], only_unprotected: bool = False) -> Dict[Variable, Set[Variable]]:
    """
    Return the dictionary of dependencies.

    :param context: Either a function (interprocedural) or a contract (inter transactional)
    :param only_unprotected: True if consider only protected functions
    :return: Dict(Variable, set(Variable))
    """
    assert isinstance(context, (Contract, Function))
    assert isinstance(only_unprotected, bool)
    if only_unprotected:
        return context.context[KEY_SSA_UNPROTECTED]
    return context.context[KEY_SSA]
>>>>>>> 6420a19c


# endregion
###################################################################################
###################################################################################
# region Module constants
###################################################################################
###################################################################################

KEY_SSA = "DATA_DEPENDENCY_SSA"
KEY_NON_SSA = "DATA_DEPENDENCY"
#
# KEY_SSA_MEMBERS = "DATA_DEPENDENCY_SSA_MEMBERS"
# KEY_NON_SSA_MEMBERS = "DATA_DEPENDENCY_MEMBERS"

# Only for unprotected functions
KEY_SSA_UNPROTECTED = "DATA_DEPENDENCY_SSA_UNPROTECTED"
KEY_NON_SSA_UNPROTECTED = "DATA_DEPENDENCY_UNPROTECTED"

# KEY_SSA_MEMBERS_UNPROTECTED = "DATA_DEPENDENCY_SSA_UNPROTECTED"
# KEY_NON_SSA_MEMBERS_UNPROTECTED = "DATA_DEPENDENCY_UNPROTECTED"

KEY_INPUT = "DATA_DEPENDENCY_INPUT"
KEY_INPUT_SSA = "DATA_DEPENDENCY_INPUT_SSA"

KEY_ACCESS_SSA = "DATA_DEPENDENCY_INPUT_ACCESS_SSA"
KEY_ACCESS_NON_SSA = "DATA_DEPENDENCY_INPUT_ACCESS_NON_SSA"

TOP = '*'


# endregion
###################################################################################
###################################################################################
# region PrettyPrint
###################################################################################
###################################################################################

def pprint_dependency(context):
    print('#### SSA ####')
    context = context.context
    if KEY_SSA not in context:
        return
    for k, values in context[KEY_SSA].items():
        if isinstance(k, tuple):
            print('{}.{} ({}):'.format(k[0], k[1], id(k)))
        else:
            print('{} ({}):'.format(k, id(k)))
        for v in values:
            if isinstance(v, tuple):
                print('\t- {}.{}'.format(v[0], v[1]))
            else:
                print('\t- {}'.format(v))

    print('#### NON SSA ####')
    if KEY_NON_SSA not in context:
        return
    for k, values in context[KEY_NON_SSA].items():
        if isinstance(k, tuple):
            print('{}.{} ({}):'.format(k[0], k[1], id(k)))
        else:
            print('{} ({}):'.format(k, id(k)))
        for v in values:
            if isinstance(v, tuple):
                print('\t- {}.{}'.format(v[0], v[1]))
            else:
                print('\t- {}'.format(v))


def _convert(d):
    if isinstance(d, tuple):
        return '.'.join([x.name for x in d])
    return d.name


def _get(v, c):
    return list(set([_convert(d) for d in get_dependencies(v, c) if not isinstance(d, (TemporaryVariable,
                                                                                       IndexVariable, MemberVariable,
                                                                                       tuple))]))

def _add_row_rec(v, c, key, table, is_ssa):

    if isinstance(v.type, UserDefinedType) and isinstance(v.type.type, Structure):
        for elem in v.type.type.elems.values():
            deps = []
            for dep in get_dependencies((v, elem.name), c, is_ssa=is_ssa):
                if (isinstance(elem.type, UserDefinedType) and isinstance(elem.type.type, Structure) or
                        isinstance(elem.type, (ArrayType, MappingType))):
                    _add_row_rec(dep, c, f'{key}.{elem}', table, is_ssa)
                else:
                    if isinstance(dep, tuple):
                        deps.append(str((str(dep[0]), str(dep[1]))))
                    else:
                        deps.append(str(dep))

            if deps:
                table.add_row([f'{key}.{elem}',
                               str(deps),
                               is_tainted((key, elem), c)])
    else:
        table.add_row([v.name, _get(v, c), is_tainted(v, c)])


def _add_row(v, c, table, is_ssa):
    _add_row_rec(v, c, v, table, is_ssa=is_ssa)


def _convert_string(v):
    if isinstance(v, (list, tuple)):
        return str([_convert_string(vv) for vv in v])
    return str(v)


def _add_rows(c, table):
    context = c.context[KEY_SSA]

    for k, values in context.items():
        values = str([_convert_string(v) for v in values])
        if isinstance(k, tuple):
            table.add_row([str([[str(kk) for kk in k]]), values, is_tainted(k, c)])
        else:
            table.add_row([str(k), values, is_tainted(k, c)])

    table.add_row(['####', '####', '####'])

    context = c.context[KEY_NON_SSA]

    for k, values in context.items():
        values = str([_convert_string(v) for v in values])
        if isinstance(k, tuple):
            table.add_row([str([[str(kk) for kk in k]]), values, is_tainted(k, c)])
        else:
            table.add_row([str(k), values, is_tainted(k, c)])


def pprint_dependency_table(context):
    table = PrettyTable(['Variable', 'Dependencies', 'Is tainted'])

    if isinstance(context, Contract):
        for v in context.state_variables:
            _add_row(v, context, table, False)

        table.add_row(['####', '####', '####'])
        for key, elems in context.context[KEY_NON_SSA].items():
            table.add_row(
                [[_convert_string(x) for x in key] if isinstance(key, (tuple, list, set)) else _convert_string(key),
                 [_convert_string(x) for x in elems] if isinstance(elems, (tuple, list, set)) else _convert_string(
                     elems), '####'])

        table.add_row(['####', '####', '####'])
        for key, elems in context.context[KEY_SSA].items():
            table.add_row(
                [[_convert_string(x) for x in key] if isinstance(key, (tuple, list, set)) else _convert_string(key),
                 [_convert_string(x) for x in elems] if isinstance(elems, (tuple, list, set)) else _convert_string(
                     elems), '####'])

    if isinstance(context, Function):
        for v in context.contract.state_variables:
            _add_row(v, context, table, False)
        for v in context.local_variables:
            _add_row(v, context, table, False)

        table.add_row(['####', '####', '####'])
        for key, elems in context.context[KEY_SSA].items():
            table.add_row(
                [[_convert_string(x) for x in key] if isinstance(key, (tuple, list, set)) else _convert_string(key),
                 [_convert_string(x) for x in elems] if isinstance(elems, (tuple, list, set)) else _convert_string(
                     elems), '####'])

        table.add_row(['####', '####', '####'])
        for key, elems in context.context[KEY_NON_SSA].items():
            table.add_row(
                [[_convert_string(x) for x in key] if isinstance(key, (tuple, list, set)) else _convert_string(key),
                 [_convert_string(x) for x in elems] if isinstance(elems, (tuple, list, set)) else _convert_string(
                     elems), '####'])

    if isinstance(context, Node):
        _add_rows(context, table)
        table.add_row(['####', '####', '####'])
        state_variables_ssa = set()
        # for node in context.function.nodes:
        #    state_variables_ssa |= set(node.ssa_state_variables_written)
        # for v in state_variables_ssa:
        for v in context.ssa_state_variables_written:
            print(v)
            _add_row(v, context, table, True)

    return table



# endregion
###################################################################################
###################################################################################
# region Analyses
###################################################################################
###################################################################################

<<<<<<< HEAD

class Taint:

    def __init__(self, taints=None):
        if taints is None:
            self._taints = defaultdict(set)
        else:
            self._taints = taints

    @property
    def taints(self):
        """

        :return:
        """
        return self._taints

    def get(self, key):
        """

        :param key:
        :return:
        """
        return self._taints.get(key, set())
        # return self._get(key, set())

    def _get(self, key, seen):
        print(seen)
        if isinstance(key, Constant):
            return set()
        if key in seen:
            return set()
        seen = seen | {key}
        if isinstance(key, tuple) and len(key) > 2:
            bases = self._get((key[0], key[1]), seen)
            if not bases:
                return set()
            key = key[2:]
            # Return the union of all the set from all the (base, key)
            return set.union(*[self._get(self._new_taint_key(b, key), seen) for b in bases])
        else:
            return self._taints.get(key, set())

    @staticmethod
    def _new_taint_key(b, key):
        return (b, *key) if isinstance(key, tuple) else (b, key)

    def set(self, key, value):
        if isinstance(key, tuple) and len(key) > 2:
            raise Exception(f'Invalid set key {[str(k) for k in key]} ')

        self._taints[key] = value

    def union(self, key, value):
        if isinstance(key, tuple) and len(key) > 2:
            raise Exception(f'Invalid set key {[str(k) for k in key]} ')
        self._taints[key] |= value

    # @property
    # def accesses(self):
    #     return self._access
    #
    # def add_access(self, key, value):
    #     self._access[key] |= {value}

    def items(self):
        """

        :return:
        """
        return self._taints.items()
        # return [(k, self._taints.get(k)) for k in self._taints.keys()]


=======
>>>>>>> 6420a19c
def compute_dependency(slither):
    slither.context[KEY_INPUT] = set()
    slither.context[KEY_INPUT_SSA] = set()

    for contract in slither.contracts:
        compute_dependency_contract(contract, slither)


def compute_dependency_contract(contract, slither):
    if KEY_SSA in contract.context:
        return

    contract.context[KEY_SSA] = Taint()  # defaultdict(set)
    contract.context[KEY_SSA_UNPROTECTED] = Taint()  # defaultdict(set)
    contract.context[KEY_ACCESS_NON_SSA] = defaultdict(set)
    contract.context[KEY_ACCESS_SSA] = defaultdict(set)

    for function in contract.functions + contract.modifiers:
        compute_dependency_function(function)

        propagate_function(contract,
                           function,
                           KEY_SSA,
                           KEY_NON_SSA)

        propagate_function(contract,
                           function,
                           KEY_SSA_UNPROTECTED,
                           KEY_NON_SSA_UNPROTECTED)

        # pprint_dependency(function)

        if function.visibility in ['public', 'external']:
            [slither.context[KEY_INPUT].add(p) for p in function.parameters]
            [slither.context[KEY_INPUT_SSA].add(p) for p in function.parameters_ssa]
        # print('############ after propage')
        # pprint_dependency(function)
        # print('################################################')

    propagate_contract(contract, KEY_SSA, KEY_NON_SSA)
    propagate_contract(contract, KEY_SSA_UNPROTECTED, KEY_NON_SSA_UNPROTECTED)


def propagate_function(contract, function, context_key, context_key_non_ssa):
    # transitive_close_dependencies(function, context_key, context_key_non_ssa)
    # Propage data dependency
    data_depencencies = function.context[context_key]

    for (key, values) in data_depencencies.items():
        contract.context[context_key].union(key, set(values))


#    contract.context[context_key_non_ssa] |= convert_to_non_ssa(data_depencencies)

def _get_taints(key, seen, taints):
    """
    This is only used if "key" is a triplet. The function will go recursively to find out the elements
    points by the triplet. We could simplify this to just better handle this corner case
    :param key:
    :param seen:
    :param taints:
    :return:
    """
    if isinstance(key, Constant):
        return set()
    if key in seen:
        return set()
    seen = seen | {key}
    if isinstance(key, tuple) and len(key) > 2:
        bases = _get_taints((key[0], key[1]), seen, taints)
        if not bases:
            return set()
        key = key[2:]
        # Return the union of all the set from all the (base, key)
        return set.union(*[_get_taints(_new_taint_key(b, key), seen, taints) for b in bases])
    else:
        return taints.get(key, set())


# @staticmethod
def _new_taint_key(b, key):
    return (b, *key) if isinstance(key, tuple) else (b, key)



def transitive_close_dependencies(context, context_key, context_key_non_ssa):
    # transitive closure
    changed = True
    while changed:
        changed = False
        # Need to create new set() as its changed during iteration
        data_depencencies = {k: set([v for v in values]) for k, values in context.context[context_key].items()}
        for key, items in data_depencencies.items():
            for item in items:
                additional_items = context.context[context_key].get(item)
                for additional_item in additional_items:
                    if additional_item not in items and additional_item != key:
                        changed = True
                        context.context[context_key].union(key, {additional_item})
                if not additional_items and isinstance(item, tuple) and len(item) > 2:
                    additional_items = _get_taints(item, set(), context.context[context_key].taints)
                    for additional_item in additional_items:
                        if additional_item not in items and additional_item != key:
                            changed = True
                            context.context[context_key].union(key, {additional_item})
    context.context[context_key_non_ssa] = convert_to_non_ssa(context.context[context_key])


def transitive_close_node_dependencies(node, context_key):
    # transitive closure
    changed = True
    updated_dependencies = False

    if context_key not in node.context:
        node.context[context_key] = Taint()  # defaultdict(set)

    while changed:
        changed = False
        # Need to create new set() as its changed during iteration
        data_depencencies = {k: set([v for v in values]) for k, values in node.context[context_key].items()}

        if node.fathers:
            for father in node.fathers:
                for key, items in father.context[context_key].items():
                    if key not in node.context[context_key].taints:
                        changed = True
                        updated_dependencies = True
                        node.context[context_key].set(key, set(items))
                    for item in items:
                        if item not in node.context[context_key].get(key):
                            node.context[context_key].union(key, {item})
                            changed = True
                            updated_dependencies = True

        for key, items in data_depencencies.items():
            for item in items:
                additional_items = node.context[context_key].get(item)
                for additional_item in additional_items:
                    if additional_item not in items and additional_item != key:
                        changed = True
                        updated_dependencies = True
                        node.context[context_key].union(key, {additional_item})

                if not additional_items and isinstance(item, tuple) and len(item) > 2:
                    additional_items = _get_taints(item, set(), node.context[context_key].taints)
                    for additional_item in additional_items:
                        if additional_item not in items and additional_item != key:
                            changed = True
                            updated_dependencies = True
                            node.context[context_key].union(key, {additional_item})

    return updated_dependencies


def propagate_contract(contract, context_key, context_key_non_ssa):
    transitive_close_dependencies(contract, context_key, context_key_non_ssa)


<<<<<<< HEAD
def add_dependency(node, ir, is_protected):
    ssa = node.context[KEY_SSA]
    ssa_unprotected = node.context[KEY_SSA_UNPROTECTED]

    if isinstance(ir, PhiMemberMust):
        for key, item in ir.phi_info.items():
            key = (ir.lvalue, key)
            if isinstance(key, Constant):
                ssa.set(key, {item})
            else:
                ssa.union(key, {item})

                # _key = (ir.lvalue, TOP)
                # ssa[_key] |= {item}
            if not is_protected:
                if isinstance(key, Constant):
                    ssa_unprotected.set(key, {item})
                else:
                    ssa_unprotected.union(key, {item})

        return

        # key = (ir.lvalue, TOP)
        # ssa[key] |= {ir.base}
        # if not is_protected:
        #     ssa_unprotected[key] |= {ir.base}

    elif isinstance(ir, PhiMemberMay):
        for key, item in ir.phi_info.items():
            key = (ir.lvalue, key)
            ssa.union(key, {item})
            if not is_protected:
                ssa_unprotected.union(key, {item})

        return

        # key = (ir.lvalue, TOP)
        # ssa[key] = {ir.base}
        # if not is_protected:
        #     ssa_unprotected[key] = {ir.base}

    elif isinstance(ir, AccessMember):
        # print(ir)
        if isinstance(ir.lvalue.type, UserDefinedType) and isinstance(ir.lvalue.type.type, Structure):
            members = ir.lvalue.type.type.elems.values()
            for member in members:
                key = (ir.lvalue, Constant(member.name))
                elem = (ir.variable_left, ir.variable_right, Constant(member.name))
                ssa.set(key, {elem})

                node.function.contract.context[KEY_ACCESS_SSA][elem] |= {key}

                key_non_ssa = (convert_variable_to_non_ssa(ir.lvalue), Constant(member.name))
                elem_non_ssa = (convert_variable_to_non_ssa(ir.variable_left),
                                convert_variable_to_non_ssa(ir.variable_right),
                                Constant(member.name))
                node.function.contract.context[KEY_ACCESS_NON_SSA][elem_non_ssa] |= {key_non_ssa}

                if not is_protected:
                    ssa_unprotected.set(key, {elem})

        else:
            key = ir.lvalue
            ssa.set(key, {(ir.variable_left, ir.variable_right)})
            if not is_protected:
                ssa_unprotected.set(key, {(ir.variable_left, ir.variable_right)})

        return

    elif isinstance(ir, Index):
        # key = (ir.lvalue, ir.variable_right)
        key = ir.lvalue
        ssa.set(key, {(ir.variable_left, ir.variable_right)})
=======
def add_dependency(lvalue, function, ir, is_protected):
    if not lvalue in function.context[KEY_SSA]:
        function.context[KEY_SSA][lvalue] = set()
>>>>>>> 6420a19c
        if not is_protected:
            ssa_unprotected.set(key, {(ir.variable_left, ir.variable_right)})

        return

    # TODO: fix Balance support
    if isinstance(ir, Balance):
        key = ir.lvalue
    elif isinstance(ir.lvalue, MemberVariable):
        key = (ir.lvalue.base, ir.lvalue.member)
    elif isinstance(ir.lvalue, IndexVariable):
        key = (ir.lvalue.base, ir.lvalue.offset)
    else:
        key = ir.lvalue

    if isinstance(ir, Index):
        read = [ir.variable_left]
    elif isinstance(ir, InternalCall):
        read = ir.function.return_values_ssa
    else:
        read = ir.read

    # For Phi operations we add as dependencies
    # The dependencies of the right elements
    # Ex:
    # if():
    #    m_1 = a_1
    # else
    #    m_2 = b_1
    # m_3 = Phi(m_1, m_2)
    # The deps of m_3 are (a_1, b_1) and not (m1, m2)
    # Otherwise it creates an implicite dependecy from m to m
    if isinstance(ir, Phi) and isinstance(ir.lvalue.type, UserDefinedType) and isinstance(ir.lvalue.type.type,
                                                                                          Structure):
        members = ir.lvalue.type.type.elems.values()
        for member in members:
            key = (ir.lvalue, Constant(member.name))
            [ssa.union(key, {(v, Constant(member.name))}) for v in read]
            if not is_protected:
                [ssa_unprotected.union(key, {(v, Constant(member.name))}) for v in read]

    else:
        [ssa.union(key, {v}) for v in read if (not isinstance(v, (Constant, MemberVariable, IndexVariable)))]
        [ssa.union(key, {(v.base, v.member)}) for v in read if (isinstance(v, MemberVariable))]
        [ssa.union(key, {(v.base, v.offset)}) for v in read if isinstance(v, IndexVariable)]

        if not is_protected:
            [ssa_unprotected.union(key, {v}) for v in read if
             not isinstance(v, (Constant, MemberVariable, IndexVariable))]
            [ssa_unprotected.union(key, {(v.base, v.member)}) for v in read if isinstance(v, MemberVariable)]
            [ssa_unprotected.union(key, {(v.base, v.offset)}) for v in read if isinstance(v, IndexVariable)]


def compute_dependency_node(node, is_protected):
    if not node:
        return
    if KEY_SSA in node.context:
        return

    node.context[KEY_SSA] = Taint()  # defaultdict(set)
    node.context[KEY_SSA_UNPROTECTED] = Taint()  # defaultdict(set)
    node.context[KEY_ACCESS_NON_SSA] = defaultdict(set)
    node.context[KEY_ACCESS_SSA] = defaultdict(set)

    for ir in node.irs_ssa:
        if isinstance(ir, OperationWithLValue) and ir.lvalue:
            add_dependency(node, ir, is_protected)

    for dom in node.dominance_exploration_ordered:
        compute_dependency_node(dom, is_protected)


def compute_dependency_function(function):
    if KEY_SSA in function.context:
        return

    function.context[KEY_SSA] = Taint()  # defaultdict(set)
    function.context[KEY_SSA_UNPROTECTED] = Taint()  # defaultdict(set)
    function.context[KEY_ACCESS_NON_SSA] = defaultdict(set)
    function.context[KEY_ACCESS_SSA] = defaultdict(set)

    is_protected = function.is_protected()

    compute_dependency_node(function.entry_point, is_protected)

    nodes = function.nodes_ordered_dominators

    while nodes:
        node = nodes[0]

        nodes = nodes[1:]
        if transitive_close_node_dependencies(node, KEY_SSA):
            nodes.append(node)
        else:
            node.context[KEY_NON_SSA] = convert_to_non_ssa(node.context[KEY_SSA].taints)
        if transitive_close_node_dependencies(node, KEY_SSA_UNPROTECTED):
            if node not in nodes:
                nodes.append(node)
        else:
            node.context[KEY_NON_SSA_UNPROTECTED] = convert_to_non_ssa(node.context[KEY_SSA_UNPROTECTED].taints)

    nodes_end = [node for node in function.nodes if node.will_return]

    nodes = [x for x in nodes_end]

    if nodes:
        initial_node = nodes[0]
        nodes = nodes[1:]
        initial_context = initial_node.context
        ssa = initial_context[KEY_SSA]
        ssa_unprotected = initial_context[KEY_SSA_UNPROTECTED]

        non_ssa = convert_to_non_ssa(ssa)
        non_ssa_unprotected = convert_to_non_ssa(ssa_unprotected)

        for other_node in nodes:
            other_context = other_node.context
            for key, items in other_context[KEY_SSA].items():
                ssa.union(key, items)
            for key, items in other_context[KEY_SSA_UNPROTECTED].items():
                ssa_unprotected.union(key, items)

            for key, items in convert_to_non_ssa(other_context[KEY_SSA]).items():
                non_ssa.union(key, items)
            for key, items in convert_to_non_ssa(other_context[KEY_SSA_UNPROTECTED]).items():
                non_ssa_unprotected.union(key, items)

    else:
        ssa = Taint()  # defaultdict(set)
        ssa_unprotected = Taint()  # defaultdict(set)
        non_ssa = Taint()  # defaultdict(set)
        non_ssa_unprotected = Taint()  # defaultdict(set)

    function.context[KEY_SSA] = ssa
    function.context[KEY_SSA_UNPROTECTED] = ssa_unprotected
    function.context[KEY_NON_SSA] = non_ssa
    function.context[KEY_NON_SSA_UNPROTECTED] = non_ssa_unprotected



def convert_variable_to_non_ssa(v):
    if isinstance(v, (LocalIRVariable, StateIRVariable, TemporaryVariableSSA,
                      IndexVariableSSA, TupleVariableSSA, MemberVariableSSA)):
        return v.non_ssa_version
    if isinstance(v, tuple) and len(v) >= 2:
        base = v[0]
        if isinstance(base, SolidityVariable):
            return tuple([base] + list(v[1:]))
        else:
            return tuple([base.non_ssa_version] + list(v[1:]))
    assert isinstance(v, (Constant, SolidityVariable, Contract, Enum, SolidityFunction, Structure, Function, Type))
    return v


<<<<<<< HEAD
def _get_index(v):
    if isinstance(v, tuple):
        return v[0].index
    return v.index


def convert_to_non_ssa(data_dependencies):
=======
def convert_to_non_ssa(data_depencies):
>>>>>>> 6420a19c
    # Need to create new set() as its changed during iteration
    ret = defaultdict(set)
    for (k, values) in data_dependencies.items():
        # if isinstance(k, tuple) and len(k) > 2:
        #    continue
        var = convert_variable_to_non_ssa(k)
        ret[var] |= set([convert_variable_to_non_ssa(v) for v in values])
        # ret[var] |= set([convert_variable_to_non_ssa(v) for v in values if not (isinstance(v, tuple) and len(v) > 2)])

    return Taint(ret)<|MERGE_RESOLUTION|>--- conflicted
+++ resolved
@@ -1,8 +1,9 @@
 """
     Compute the data depenency between all the SSA variables
 """
-<<<<<<< HEAD
 from collections import defaultdict
+from typing import Union, Set, Dict
+
 from prettytable import PrettyTable
 
 from slither.core.cfg.node import Node
@@ -10,26 +11,14 @@
                                        SolidityFunction, SolidityVariable,
                                        SolidityVariableComposed, Structure)
 from slither.core.solidity_types import UserDefinedType, ArrayType, MappingType
+from slither.core.solidity_types.type import Type
+from slither.core.variables.variable import Variable
 from slither.slithir.operations import Index, OperationWithLValue, InternalCall, PhiMemberMust, PhiMemberMay, \
     AccessMember, Phi, Balance
 from slither.slithir.variables import (Constant, LocalIRVariable,
                                        IndexVariable, IndexVariableSSA,
                                        StateIRVariable, MemberVariable, MemberVariableSSA,
                                        TemporaryVariableSSA, TupleVariableSSA, TemporaryVariable)
-=======
-from typing import Union, Set, Dict
-
-from slither.core.declarations import (Contract, Enum, Function,
-                                       SolidityFunction, SolidityVariable,
-                                       SolidityVariableComposed, Structure)
-from slither.core.variables.variable import Variable
-from slither.slithir.operations import Index, OperationWithLValue, InternalCall
-from slither.slithir.variables import (Constant, LocalIRVariable,
-                                       ReferenceVariable, ReferenceVariableSSA,
-                                       StateIRVariable,
-                                       TemporaryVariableSSA, TupleVariableSSA)
->>>>>>> 6420a19c
-from slither.core.solidity_types.type import Type
 
 
 ###################################################################################
@@ -162,39 +151,6 @@
     return variable in taints or any(is_dependent_ssa(variable, t, context, only_unprotected) for t in taints)
 
 
-<<<<<<< HEAD
-def get_dependencies(variable, context, only_unprotected=False, is_ssa=False):
-    '''
-    Args:
-        variable
-        context (Contract|Function)
-        only_unprotected (bool): True only unprotected function are considered
-        is_ssa (bool)
-    Returns:
-        list(Variable)
-    '''
-    assert isinstance(context, (Contract, Function, Node))
-    assert isinstance(only_unprotected, bool)
-    if only_unprotected:
-        return context.context[KEY_SSA_UNPROTECTED if is_ssa else KEY_NON_SSA_UNPROTECTED].get(variable)
-    return context.context[KEY_SSA if is_ssa else KEY_NON_SSA].get(variable)
-
-
-def get_dependencies_ssa(variable, context, only_unprotected=False):
-    '''
-    Args:
-        variable
-        context (Contract|Function)
-        only_unprotected (bool): True only unprotected function are considered
-    Returns:
-        list(Variable)
-    '''
-    assert isinstance(context, (Contract, Function, Node))
-    assert isinstance(only_unprotected, bool)
-    if only_unprotected:
-        return context.context[KEY_SSA].get(variable)
-    return context.context[KEY_SSA_UNPROTECTED].get(variable)
-=======
 def get_dependencies(
         variable: Variable, context: Union[Contract, Function], only_unprotected: bool = False) -> Set[Variable]:
     """
@@ -259,7 +215,6 @@
     if only_unprotected:
         return context.context[KEY_SSA_UNPROTECTED]
     return context.context[KEY_SSA]
->>>>>>> 6420a19c
 
 
 # endregion
@@ -458,7 +413,6 @@
 ###################################################################################
 ###################################################################################
 
-<<<<<<< HEAD
 
 class Taint:
 
@@ -533,8 +487,6 @@
         # return [(k, self._taints.get(k)) for k in self._taints.keys()]
 
 
-=======
->>>>>>> 6420a19c
 def compute_dependency(slither):
     slither.context[KEY_INPUT] = set()
     slither.context[KEY_INPUT_SSA] = set()
@@ -693,7 +645,6 @@
     transitive_close_dependencies(contract, context_key, context_key_non_ssa)
 
 
-<<<<<<< HEAD
 def add_dependency(node, ir, is_protected):
     ssa = node.context[KEY_SSA]
     ssa_unprotected = node.context[KEY_SSA_UNPROTECTED]
@@ -767,11 +718,6 @@
         # key = (ir.lvalue, ir.variable_right)
         key = ir.lvalue
         ssa.set(key, {(ir.variable_left, ir.variable_right)})
-=======
-def add_dependency(lvalue, function, ir, is_protected):
-    if not lvalue in function.context[KEY_SSA]:
-        function.context[KEY_SSA][lvalue] = set()
->>>>>>> 6420a19c
         if not is_protected:
             ssa_unprotected.set(key, {(ir.variable_left, ir.variable_right)})
 
@@ -926,7 +872,6 @@
     return v
 
 
-<<<<<<< HEAD
 def _get_index(v):
     if isinstance(v, tuple):
         return v[0].index
@@ -934,9 +879,6 @@
 
 
 def convert_to_non_ssa(data_dependencies):
-=======
-def convert_to_non_ssa(data_depencies):
->>>>>>> 6420a19c
     # Need to create new set() as its changed during iteration
     ret = defaultdict(set)
     for (k, values) in data_dependencies.items():
