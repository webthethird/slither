--- conflicted
+++ resolved
@@ -17,11 +17,7 @@
 
     WIKI = "https://github.com/crytic/slither/wiki/Detector-Documentation#local-variable-shadowing"
 
-<<<<<<< HEAD
-    WIKI_TITLE = "Local Variable Shadowing"
-=======
     WIKI_TITLE = "Local variable shadowing"
->>>>>>> 88954ac6
     WIKI_DESCRIPTION = "Detection of shadowing using local variables."
     WIKI_EXPLOIT_SCENARIO = """
 ```solidity
@@ -42,15 +38,9 @@
     }
 }
 ```
-<<<<<<< HEAD
-`sensitive_function.owner` shadows `Bug.owner`. As a result, the use of `owner` inside `sensitive_function` might be incorrect."""
-
-    WIKI_RECOMMENDATION = "Rename the local variable so as not to mistakenly overshadow any state variable/function/modifier/event definitions."
-=======
 `sensitive_function.owner` shadows `Bug.owner`. As a result, the use of `owner` in `sensitive_function` might be incorrect."""
 
     WIKI_RECOMMENDATION = "Rename the local variables that shadow another component."
->>>>>>> 88954ac6
 
     OVERSHADOWED_FUNCTION = "function"
     OVERSHADOWED_MODIFIER = "modifier"
