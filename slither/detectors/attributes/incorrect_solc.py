--- conflicted
+++ resolved
@@ -143,12 +143,6 @@
 
         if self.slither.crytic_compile:
             if self.slither.crytic_compile.compiler_version:
-<<<<<<< HEAD
-                if self.slither.crytic_compile.compiler_version.version not in self.ALLOWED_VERSIONS:
-                    info = ["solc-",
-                            self.slither.crytic_compile.compiler_version.version,
-                            " is not recommended for deployment\n"]
-=======
                 if (
                     self.slither.crytic_compile.compiler_version.version
                     not in self.ALLOWED_VERSIONS
@@ -156,9 +150,8 @@
                     info = [
                         "solc-",
                         self.slither.crytic_compile.compiler_version.version,
-                        " is not recommended for deployement\n",
+                        " is not recommended for deployment\n",
                     ]
->>>>>>> 9f64778a
 
                     json = self.generate_result(info)
 
