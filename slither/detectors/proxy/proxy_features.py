from abc import ABC

import sha3
from slither.detectors.abstract_detector import AbstractDetector, DetectorClassification
from typing import Optional, List, Dict, Callable, Tuple, TYPE_CHECKING, Union
from slither.core.cfg.node import NodeType
from slither.core.declarations.contract import Contract
from slither.core.compilation_unit import SlitherCompilationUnit
from slither.core.declarations.structure import Structure
from slither.core.variables.variable import Variable
from slither.core.variables.state_variable import StateVariable
from slither.core.variables.local_variable import LocalVariable
from slither.core.variables.structure_variable import StructureVariable
from slither.core.expressions.identifier import Identifier
from slither.core.expressions.literal import Literal
from slither.core.declarations.function_contract import FunctionContract
from slither.core.expressions.expression_typed import ExpressionTyped
from slither.core.expressions.call_expression import CallExpression
from slither.core.expressions.type_conversion import TypeConversion
from slither.core.expressions.assignment_operation import AssignmentOperation
from slither.core.expressions.binary_operation import BinaryOperation
from slither.core.expressions.member_access import MemberAccess
from slither.core.expressions.index_access import IndexAccess
from slither.core.solidity_types.mapping_type import MappingType
from slither.core.solidity_types.user_defined_type import UserDefinedType
from slither.core.solidity_types.elementary_type import ElementaryType


class ProxyFeatureExtraction:
    """
    Wrapper class for extracting proxy features from a Contract object.
    Not a detector, but used exclusively by ProxyPatterns detector.
    """

    def __init__(self, contract: "Contract", compilation_unit: "SlitherCompilationUnit"):
        self.contract: Contract = contract
        self.compilation_unit: SlitherCompilationUnit = compilation_unit
        self._is_admin_only_proxy: Optional[bool] = None
        self._impl_address_variable: Optional["Variable"] = contract.delegate_variable
        self._impl_address_location: Optional["Contract"] = None
        self._proxy_impl_setter: Optional["Function"] = None
        self._proxy_impl_getter: Optional["Function"] = None
        self._proxy_impl_slot: Optional["Variable"] = None
        self._proxy_storage_slots: Optional[List["Variable"]] = None
        self._proxy_storage_contract: Optional["Contract"] = None
        self._proxy_registry_contract: Optional["Contract"] = None
        self._proxy_admin_contract: Optional["Contract"] = None
        self._has_multiple_implementations: Optional[bool] = None
        self._is_storage_inherited: Optional[bool] = None
        self._is_storage_eternal: Optional[bool] = None
        self._is_storage_unstructured: Optional[bool] = None

    ###################################################################################
    ###################################################################################
    # region general properties
    ###################################################################################
    ###################################################################################


    @property
    def is_proxy(self) -> bool:
        return self.contract.is_proxy

    @property
    def is_upgradeable_proxy(self) -> bool:
        return self.contract.is_upgradeable_proxy

    @property
    def is_upgradeable_proxy_confirmed(self) -> bool:
        return self.contract.is_upgradeable_proxy_confirmed

    @property
    def impl_address_variable(self) -> Optional["Variable"]:
        if self._impl_address_variable is None:
            self._impl_address_variable = self.contract.delegate_variable
        return self._impl_address_variable

    @property
    def impl_address_location(self) -> Optional["Contract"]:
        if self._impl_address_location is None:
            if isinstance(self._impl_address_variable, StateVariable):
                self._impl_address_location = self._impl_address_variable.contract
            elif isinstance(self._impl_address_variable, LocalVariable):
                function = self._impl_address_variable.function
                if function is None:
                    self._impl_address_location = self.contract
                if isinstance(function, FunctionContract):
                    self._impl_address_location = function.contract
                    if self._impl_address_location in self.contract.inheritance:
                        self._impl_address_location = self.contract
        return self._impl_address_location

    def find_slot_in_setter_asm(self) -> Optional[str]:
        slot = None
        delegate = self._impl_address_variable
        setter = self.contract.proxy_implementation_setter
        if setter is not None:
            for node in setter.all_nodes():
                if node.type == NodeType.ASSEMBLY and node.inline_asm is not None:
                    inline_asm = node.inline_asm
                    if "AST" in inline_asm and isinstance(inline_asm, Dict):
                        for statement in inline_asm["AST"]["statements"]:
                            if statement["nodeType"] == "YulExpressionStatement":
                                statement = statement["expression"]
                            if statement["nodeType"] == "YulVariableDeclaration":
                                statement = statement["value"]
                            if statement["nodeType"] == "YulFunctionCall":
                                if statement["functionName"]["name"] == "sstore":
                                    if statement["arguments"][1] == delegate.name:
                                        slot = statement["arguments"][0]
                    else:
                        asm_split = inline_asm.split("\n")
                        for asm in asm_split:
                            if "sstore" in asm:
                                params = asm.split("(")[1].strip(")").split(", ")
                                slot = params[0]
        return slot

    def all_mappings(self) -> Optional[List["MappingType"]]:
        mappings = []
        for v in self.impl_address_location.state_variables:
            if isinstance(v.type, MappingType):
                mappings.append(v.type)
        if len(mappings) == 0:
            return None
        return mappings

    def is_eternal_storage(self) -> bool:
        mappings = self.all_mappings()
        types = ["uint256", "string", "address", "bytes", "bool", "int256"]
        types2 = types
        if mappings is not None:
            for t in types:
                for m in mappings:
                    if str(m.type_to) == t and (str(m.type_from) == "string" or str(m.type_from) == "bytes32"):
                        types2.remove(t)
        return len(types2) == 0

<<<<<<< HEAD
    def get_slot_loaded(self) -> str:
        fallback = self.contract.fallback_function
        delegate = self.contract.delegate_variable
        if delegate.expression is not None:
            exp = delegate.expression
            if isinstance(exp, CallExpression):
                if str(exp.called) == "sload":
                    params = exp.split("(")[1].strip(")")
                    slot = params[0]
                    return slot
        else:
            for node in fallback.all_nodes():
                if node.type == NodeType.VARIABLE:
                    exp = node.variable_declaration.expression
                    if exp is not None and isinstance(exp, Identifier):
                        slot = str(exp.value.expression)
                        return slot
                elif node.type == NodeType.ASSEMBLY:
                    slot = None
                    if "AST" in node.inline_asm and isinstance(node.inline_asm, Dict):
                        for statement in node.inline_asm["AST"]["statements"]:
                            if statement["nodeType"] == "YulExpressionStatement":
                                statement = statement["expression"]
                            if statement["nodeType"] == "YulVariableDeclaration":
                                statement = statement["value"]
                            if statement["nodeType"] == "YulFunctionCall":
                                if statement["functionName"]["name"] == "sload":
                                    if statement["arguments"][1] == delegate.name:
                                        slot = statement["arguments"][0]
                    else:
                        asm_split = node.inline_asm.split("\n")
                        for asm in asm_split:
                            if "sload" in asm:
                                params = asm.split("(")[1].strip(")")
                                slot = params[0]
                    return slot
=======
    def is_mapping_from_msg_sig(self, mapping: Variable) -> bool:
        ret = False
        if isinstance(mapping.type, MappingType):
            for node in self.contract.fallback_function.all_nodes():
                if node.type == NodeType.EXPRESSION or node.type == NodeType.VARIABLE:
                    if node.expression is None:
                        continue
                    exp = node.expression
                    if isinstance(exp, AssignmentOperation):
                        exp = exp.expression_right
                    if isinstance(exp, MemberAccess):
                        exp = exp.expression
                    if isinstance(exp, IndexAccess):
                        if mapping.name in str(exp.expression_left) and str(exp.expression_right) == "msg.sig":
                            ret = True
        return ret

    def find_diamond_loupe_functions(self) -> Optional[List[Tuple[str, "Contract"]]]:
        loupe_facets = []
        loupe_sigs = [
            "facets() returns(IDiamondLoupe.Facet[])",
            "facetAddresses() returns(address[])",
            "facetAddress(bytes4) returns(address)",
            "facetFunctionSelectors(address) returns(bytes4[])"
        ]
        for c in self.compilation_unit.contracts:
            if c == self.contract or c.is_interface:
                continue
            print(f"Looking for Loupe functions in {c}")
            for f in c.functions:
                print(f.signature_str)
                if f.signature_str in loupe_sigs:
                    loupe_sigs.remove(f.signature_str)
                    loupe_facets.append((f.signature_str, c))
        return loupe_facets

>>>>>>> 273b13b3

    # endregion
    ###################################################################################
    ###################################################################################
    # region Static methods
    ###################################################################################
    ###################################################################################


    @staticmethod
    def find_slot_string_from_assert(
            proxy: Contract,
            slot: StateVariable
    ):
        slot_string = None
        assert_exp = None
        minus = 0
        if proxy.constructor is not None:
            for exp in proxy.constructor.all_expressions():
                if isinstance(exp, CallExpression) and str(exp.called) == "assert(bool)" and slot.name in str(exp):
                    print(f"Found assert statement in constructor:\n{str(exp)}")
                    assert_exp = exp
                    arg = exp.arguments[0]
                    if isinstance(arg, BinaryOperation) and str(arg.type) == "==" and arg.expression_left.value == slot:
                        e = arg.expression_right
                        print("BinaryOperation ==")
                        if isinstance(e, TypeConversion) and str(e.type) == "bytes32":
                            print(f"TypeConversion bytes32: {str(e)}")
                            e = e.expression
                        if isinstance(e, BinaryOperation) and str(e.type) == "-":
                            print(f"BinaryOperation -: {str(e)}")
                            if isinstance(e.expression_right, Literal):
                                print(f"Minus: {str(e.expression_right.value)}")
                                minus = int(e.expression_right.value)
                                e = e.expression_left
                        if isinstance(e, TypeConversion) and str(e.type) == "uint256":
                            print(f"TypeConversion uint256: {str(e)}")
                            e = e.expression
                        if isinstance(e, CallExpression) and "keccak256(" in str(e.called):
                            print(f"CallExpression keccak256: {str(e)}")
                            arg = e.arguments[0]
                            if isinstance(arg, Literal):
                                if str(arg.type) == "string":
                                    slot_string = arg.value
                                    break
        return slot_string, assert_exp, minus

    @staticmethod
    def find_mapping_in_var_exp(
            delegate: Variable,
            proxy: Contract
    ) -> (Optional["Variable"], Optional["IndexAccess"]):
        mapping = None
        exp = None
        e = delegate.expression
        if e is not None:
            print(f"{delegate} expression is {e}")
            while isinstance(e, TypeConversion) or isinstance(e, MemberAccess):
                e = e.expression
            if isinstance(e, IndexAccess):
                exp = e
                left = e.expression_left
                if isinstance(left, MemberAccess):
                    e = left.expression
                    member = left.member_name
                    if isinstance(e, Identifier):
                        v = e.value
                        if isinstance(v.type, UserDefinedType) and isinstance(v.type.type, Structure):
                            if isinstance(v.type.type.elems[member].type, MappingType):
                                mapping = v.type.type.elems[member]
                elif isinstance(left, Identifier):
                    v = left.value
                    if isinstance(v.type, MappingType):
                        mapping = v
        elif isinstance(delegate.type, MappingType):
            mapping = delegate
            for e in proxy.fallback_function.variables_read_as_expression:
                if isinstance(e, IndexAccess) and isinstance(e.expression_left, Identifier):
                    if e.expression_left.value == mapping:
                        exp = e
                        break
        return mapping, exp

    # endregion<|MERGE_RESOLUTION|>--- conflicted
+++ resolved
@@ -136,7 +136,6 @@
                         types2.remove(t)
         return len(types2) == 0
 
-<<<<<<< HEAD
     def get_slot_loaded(self) -> str:
         fallback = self.contract.fallback_function
         delegate = self.contract.delegate_variable
@@ -173,7 +172,7 @@
                                 params = asm.split("(")[1].strip(")")
                                 slot = params[0]
                     return slot
-=======
+
     def is_mapping_from_msg_sig(self, mapping: Variable) -> bool:
         ret = False
         if isinstance(mapping.type, MappingType):
@@ -210,7 +209,6 @@
                     loupe_facets.append((f.signature_str, c))
         return loupe_facets
 
->>>>>>> 273b13b3
 
     # endregion
     ###################################################################################
