from abc import ABC

import sha3
from slither.detectors.abstract_detector import AbstractDetector, DetectorClassification
from slither.detectors.proxy.proxy_features import ProxyFeatureExtraction
from typing import Optional, List, Dict, Callable, Tuple, TYPE_CHECKING, Union
from slither.core.cfg.node import NodeType
from slither.core.declarations.contract import Contract
from slither.core.children.child_contract import ChildContract
from slither.core.declarations.structure import Structure
from slither.core.declarations.structure_contract import StructureContract
from slither.core.variables.variable import Variable
from slither.core.variables.state_variable import StateVariable
from slither.core.variables.local_variable import LocalVariable
from slither.core.variables.structure_variable import StructureVariable
from slither.core.expressions.identifier import Identifier
from slither.core.expressions.literal import Literal
from slither.core.declarations.function_contract import FunctionContract
from slither.core.expressions.expression_typed import ExpressionTyped
from slither.core.expressions.call_expression import CallExpression
from slither.core.expressions.type_conversion import TypeConversion
from slither.core.expressions.assignment_operation import AssignmentOperation
from slither.core.expressions.binary_operation import BinaryOperation
from slither.core.expressions.member_access import MemberAccess
from slither.core.expressions.index_access import IndexAccess
from slither.core.solidity_types.mapping_type import MappingType
from slither.core.solidity_types.user_defined_type import UserDefinedType
from slither.core.solidity_types.elementary_type import ElementaryType


class ProxyPatterns(AbstractDetector, ABC):
    ARGUMENT = "proxy-patterns"
    IMPACT = DetectorClassification.INFORMATIONAL
    CONFIDENCE = DetectorClassification.MEDIUM

    HELP = "Proxy contract does not conform to any known standard"
    WIKI = "https://github.com/crytic/slither/wiki/Upgradeability-Checks#proxy-patterns"
    WIKI_TITLE = "Proxy Patterns"

    # region wiki_description
    WIKI_DESCRIPTION = """
Determine whether an upgradeable proxy contract conforms to any known proxy standards, i.e. OpenZeppelin, UUPS, Diamond 
Multi-Facet Proxy, etc.
"""
    # endregion wiki_description

    # region wiki_exploit_scenario
    WIKI_EXPLOIT_SCENARIO = """
```solidity
contract Proxy{
    address logicAddress;

    function() payable {
        logicAddress.delegatecall(msg.data)
    }
}

contract Logic{
    uint variable1;
}
```
The new version, `V2` does not contain `variable1`. 
If a new variable is added in an update of `V2`, this variable will hold the latest value of `variable2` and
will be corrupted.
"""
    # endregion wiki_exploit_scenario

    # region wiki_recommendation
    WIKI_RECOMMENDATION = """
It is better to use one of the common standards for upgradeable proxy contracts. Consider EIP-1967, EIP-1822, EIP-2523, 
or one of the proxy patterns developed by OpenZeppelin.
"""

    # endregion wiki_recommendation

    def detect_mappings(self, proxy_features: ProxyFeatureExtraction, delegate: Variable):
        results = []
        proxy = proxy_features.contract
        if not isinstance(delegate.type, MappingType):
            return results
        """
        Check mapping types, i.e. delegate.type_from and delegate.type_to
        """
        if proxy_features.is_eternal_storage():
            info = [
                proxy,
                " appears to use Eternal Storage\n"
            ]
            json = self.generate_result(info)
            results.append(json)
        elif f"{delegate.type.type_from}" == "bytes4":  # and f"{delegate.type.type_to}" == "address":
            """
            Check to confirm that `msg.sig` is used as the key in the mapping
            """
            if proxy_features.is_mapping_from_msg_sig(delegate):
                info = [
                    delegate,
                    " maps function signatures (i.e. `msg.sig`) to addresses where the functions"
                    " are implemented, suggesting that ",
                    proxy,
                    " uses a multiple implementation pattern such as EIP-1538 or EIP-2535.\n"
                ]
                json = self.generate_result(info)
                results.append(json)
                """
                Check if the mapping is stored in a struct, i.e. DiamondStorage for EIP-2535
                """
                if isinstance(delegate, StructureVariable):
                    struct = delegate.structure
                    if struct.name == "DiamondStorage":
                        if struct.canonical_name == "LibDiamond.DiamondStorage":
                            info = [
                                delegate,
                                " is stored in the DiamondStorage structure specified by EIP-2535: ",
                                struct,
                                " which is declared in the standard's LibDiamond library.\n"
                            ]
                            json = self.generate_result(info)
                            results.append(json)
                        elif isinstance(struct, StructureContract):
                            info = [
                                delegate,
                                " is stored in the DiamondStorage structure specified by EIP-2535: ",
                                struct,
                                " but not the one declared in the LibDiamond library. It is declared in ",
                                struct.contract,
                                "\n"
                            ]
                            json = self.generate_result(info)
                            results.append(json)
                        """
                        Search for the Loupe functions required by EIP-2535.
                        """
                        loupe_facets = proxy_features.find_diamond_loupe_functions()
                        if len(loupe_facets) == 4:
                            info = [
                                f"The Loupe function {f} is located in {c}\n" for f,c in loupe_facets
                            ]
                            json = self.generate_result(info)
                            results.append(json)
                        """
                        Check if function for adding/removing/replacing functions (i.e. DiamondCut) added in constructor
                        to determine if the Diamond is actually upgradeable
                        """
                    else:
                        info = [
                            delegate,
                            " is declared as part of a user-defined structure: ",
                            struct, "\n"
                        ]
                        json = self.generate_result(info)
                        results.append(json)
                else:
                    """
                    Mapping not stored in a struct
                    """
            else:
                info = [
                    delegate,
                    " probably maps function signatures (i.e. the key is of type `bytes4`) to"
                    " addresses where the functions are implemented, but the detector could not"
                    " find the index access expression using `msg.sig` and cannot say for sure if ",
                    proxy,
                    " uses a multiple implementation pattern such as EIP-1538 or EIP-2535.\n"
                ]
                json = self.generate_result(info)
                results.append(json)
        return results

    def _detect(self):
        results = []
        for contract in self.contracts:
            proxy_features = ProxyFeatureExtraction(contract, self.compilation_unit)
            if proxy_features.is_upgradeable_proxy:
                proxy = contract
                delegate = proxy_features.impl_address_variable
                info = [proxy, " appears to ",
                        "maybe " if not proxy_features.is_upgradeable_proxy_confirmed else "",
                        "be an upgradeable proxy contract.\nIt delegates to a variable of type ",
                        f"{delegate.type} called {delegate.name}.\n"]
                json = self.generate_result(info)
                results.append(json)
                """
                Check location of implementation address, i.e. contract.delegate_variable.
                Could be located in proxy contract or in a different contract.
                """
                if proxy_features.impl_address_location == proxy:
                    """
                    Check the scope of the implementation address variable,
                    i.e., StateVariable or LocalVariable.
                    """
                    if isinstance(delegate, StateVariable):
                        """
                        Check the type of the state variable, i.e. an address, a mapping, or something else
                        """
                        if f"{delegate.type}" == "address":
                            info = [
                                proxy,
                                " stores implementation address as a state variable: ",
                                delegate,
                                "\nAvoid declaring state variables in the proxy. Better to use a standard storage slot,"
                                " e.g. as proposed in EIP-1967, EIP-1822, EIP-2535 or another well-audited pattern.\n"
                            ]
                            json = self.generate_result(info)
                            results.append(json)
                            """
                            Check if the implementation address setter is in the proxy contract. 
                            """
                            """
                            Check if logic contract has same variable declared in same slot, i.e. Singleton/MasterCopy
                            """

                        elif isinstance(delegate.type, MappingType):
                            info = [
                                proxy,
                                " stores implementation(s) in a mapping of type ",
                                delegate.type,
                                " declared in the proxy contract: ",
                                delegate, "\n"
                            ]
                            json = self.generate_result(info)
                            results.append(json)
                            map_results = self.detect_mappings(proxy_features, delegate)
                            for r in map_results:
                                results.append(r)
                        else:
                            """
                            Do something else? 
                            Print result for debugging
                            """
                            info = [
                                proxy,
                                " stores implementation address in a state variable of type ",
                                delegate.type,
                                " declared in the proxy contract: ",
                                delegate, "\n"
                            ]
                            json = self.generate_result(info)
                            results.append(json)
                    elif isinstance(delegate, LocalVariable):
                        """
                        Check where the local variable gets the value of the implementation address from, i.e., 
                        is it loaded from a storage slot, or by a call to a different contract, or something else?
                        """
                        print(f"{delegate} is a LocalVariable")
                        mapping, exp = ProxyFeatureExtraction.find_mapping_in_var_exp(delegate, proxy)
                        if mapping is not None:
                            map_results = self.detect_mappings(proxy_features, mapping)
                            for r in map_results:
                                results.append(r)
                        else:
                            slot = proxy_features.find_impl_slot_from_sload()
                            if slot is not None:
                                info = [
                                    proxy,
                                    " appears to use Unstructured Storage\n"
                                ]
                                json = self.generate_result(info)
                                results.append(json)
                                if slot == "0x360894a13ba1a3210667c828492db98dca3e2076cc3735a920a3ca505d382bbc":
                                    """
                                    bytes32(uint256(keccak256('eip1967.proxy.implementation')) - 1)
                                    """
                                    setter = proxy_features.contract.proxy_implementation_setter
                                    if isinstance(setter, ChildContract):
                                        if setter.contract == proxy:
                                            info = [
                                                " EIP-1967\n"
                                            ]
                                            json = self.generate_result(info)
                                            results.append(json)
                    elif isinstance(delegate, StructureVariable):
                        """
                        Check the type of the structure variable, i.e. an address, a mapping, or something else
                        """
                        struct = delegate.structure
                        if f"{delegate.type}" == "address":
                            info = [
                                proxy,
                                " stores implementation address as a variable called ",
                                delegate,
                                " found in the structure called ",
                                struct,
                                " which is declared in the proxy contract\n"
                            ]
                            json = self.generate_result(info)
                            results.append(json)
                        elif isinstance(delegate.type, MappingType):
                            info = [
                                proxy,
                                " stores implementation address in a mapping called ",
                                delegate,
                                " found in the structure called ",
                                struct,
                                " which is declared in the proxy contract\n"
                            ]
                            json = self.generate_result(info)
                            results.append(json)
                            map_results = self.detect_mappings(proxy_features, delegate)
                            for r in map_results:
                                results.append(r)
                    else:
                        """
                        Should not be reachable, but print a result for debugging
                        """
                else:   # Location of delegate is in a different contract
                    info = [delegate, " was found in a different contract: ",
                            proxy_features.impl_address_location, "\n"]
                    json = self.generate_result(info)
                    results.append(json)
                    """
                    Check the scope of the implementation address variable,
                    i.e., StateVariable or LocalVariable.
                    """
                    if isinstance(delegate, StateVariable):
                        """
                        Check the type of the state variable, i.e. an address, a mapping, or something else
                        """
                        if f"{delegate.type}" == "address":
                            info = [
                                proxy,
                                " stores implementation address as a state variable called ",
                                delegate,
                                " which is declared in the contract: ",
                                proxy_features.impl_address_location,
                                "\n"
                            ]
                            json = self.generate_result(info)
                            results.append(json)
                        elif isinstance(delegate.type, MappingType):
                            info = [
                                contract, " stores implementation(s) in a mapping declared in another contract: ",
                                delegate, "\n"
                            ]
                            json = self.generate_result(info)
                            results.append(json)
                            map_results = self.detect_mappings(proxy_features, delegate)
                            for r in map_results:
                                results.append(r)
                        """
                        Check if impl_address_location contract is inherited by any contract besides current proxy
                        """
                        for c in self.contracts:
                            if c == proxy or c == proxy_features.impl_address_location:
                                continue
                            if proxy_features.impl_address_location in proxy.inheritance and \
                                    proxy_features.impl_address_location in c.inheritance:
                                info = [
                                    proxy_features.impl_address_location,
                                    " appears to be using Inherited Storage\n"
                                ]
                                json = self.generate_result(info)
                                results.append(json)

                    elif isinstance(delegate, LocalVariable):
                        """
                        Check where the local variable gets the value of the implementation address from, i.e., 
                        is it loaded from a storage slot, or by a call to a different contract, or something else?
                        """
<<<<<<< HEAD
                        slot = proxy_features.find_impl_slot_from_sload()
=======
                        slot = proxy_features.get_slot_loaded()
>>>>>>> 579c394e
                        if slot is not None:
                            info = [
                                proxy,
                                " appears to use Unstructured Storage\n"
                            ]
                            json = self.generate_result(info)
                            results.append(json)
<<<<<<< HEAD
                            if slot == "0x360894a13ba1a3210667c828492db98dca3e2076cc3735a920a3ca505d382bbc":
                                """
                                bytes32(uint256(keccak256('eip1967.proxy.implementation')) - 1)
                                """
                                setter = proxy_features.contract.proxy_implementation_setter
                                if isinstance(setter, ChildContract):
                                    if setter.contract == proxy:
=======
                            setter = proxy_features.contract.proxy_implementation_setter
                            if isinstance(setter, ChildContract):
                                if setter.contract == proxy:
                                    if slot == "0x360894a13ba1a3210667c828492db98dca3e2076cc3735a920a3ca505d382bbc":
>>>>>>> 579c394e
                                        info = [
                                            " EIP-1967\n"
                                        ]
                                        json = self.generate_result(info)
                                        results.append(json)
                                    else:
                                        info = [
                                            " Early unstructured storage (i.e. ZeppelinOS)\nUsing slot: ",
                                            slot
                                        ]
                                        json = self.generate_result(info)
                                        results.append(json)
                                elif setter.contract != proxy and proxy_features.proxy_onlyHave_constructor_fallback():
                                    if slot == "0x360894a13ba1a3210667c828492db98dca3e2076cc3735a920a3ca505d382bbc":
                                        info = [
                                            " EIP-1822 (OpenZeppelin implementation)\n"
                                        ]
                                        json = self.generate_result(info)
                                        results.append(json)

                                    elif slot == "0xc5f16f0fcc639fa48a6947836d9850f504798523bf8c9a3a87d5876cf622bcf7":
                                        info = [
                                            " EIP-1822\n"
                                        ]
                                        json = self.generate_result(info)
                                        results.append(json)
                                    else:
                                        info = [
                                            " Early unstructured storage (i.e. ZeppelinOS)\nUsing slot: ",
                                            proxy_features.get_slot_loaded()
                                        ]
                                        json = self.generate_result(info)
                                        results.append(json)
                        else:
                            """
                            Do something else
                            """
                    elif isinstance(delegate, StructureVariable):
                        """
                        Check the type of the structure variable, i.e. an address, a mapping, or something else
                        """
                        struct = delegate.structure
                        if f"{delegate.type}" == "address":
                            info = [
                                proxy,
                                " stores implementation address as a variable called ",
                                delegate,
                                " found in the structure called ",
                                struct,
                                " which is declared in the contract: ",
                                proxy_features.impl_address_location
                            ]
                            json = self.generate_result(info)
                            results.append(json)
                        elif isinstance(delegate.type, MappingType):
                            info = [
                                proxy,
                                " stores implementation address in a mapping called ",
                                delegate,
                                " found in the structure called ",
                                struct,
                                " which is declared in the contract: ",
                                proxy_features.impl_address_location,
                                "\n"
                            ]
                            json = self.generate_result(info)
                            results.append(json)
                            map_results = self.detect_mappings(proxy_features, delegate)
                            for r in map_results:
                                results.append(r)
                    else:
                        """
                        Should not be reachable, but print a result for debugging
                        """
                """
                Check if proxy contains external functions 
                """

            elif contract.is_proxy:
                """
                Contract is either a non-upgradeable proxy, or upgradeability could not be determined
                """
                info = [contract, " appears to be a proxy contract, but it doesn't seem to be upgradeable.\n"]
                json = self.generate_result(info)
                results.append(json)
        return results<|MERGE_RESOLUTION|>--- conflicted
+++ resolved
@@ -357,11 +357,7 @@
                         Check where the local variable gets the value of the implementation address from, i.e., 
                         is it loaded from a storage slot, or by a call to a different contract, or something else?
                         """
-<<<<<<< HEAD
                         slot = proxy_features.find_impl_slot_from_sload()
-=======
-                        slot = proxy_features.get_slot_loaded()
->>>>>>> 579c394e
                         if slot is not None:
                             info = [
                                 proxy,
@@ -369,20 +365,10 @@
                             ]
                             json = self.generate_result(info)
                             results.append(json)
-<<<<<<< HEAD
-                            if slot == "0x360894a13ba1a3210667c828492db98dca3e2076cc3735a920a3ca505d382bbc":
-                                """
-                                bytes32(uint256(keccak256('eip1967.proxy.implementation')) - 1)
-                                """
-                                setter = proxy_features.contract.proxy_implementation_setter
-                                if isinstance(setter, ChildContract):
-                                    if setter.contract == proxy:
-=======
                             setter = proxy_features.contract.proxy_implementation_setter
                             if isinstance(setter, ChildContract):
                                 if setter.contract == proxy:
                                     if slot == "0x360894a13ba1a3210667c828492db98dca3e2076cc3735a920a3ca505d382bbc":
->>>>>>> 579c394e
                                         info = [
                                             " EIP-1967\n"
                                         ]
@@ -391,7 +377,7 @@
                                     else:
                                         info = [
                                             " Early unstructured storage (i.e. ZeppelinOS)\nUsing slot: ",
-                                            slot
+                                            slot, "\n"
                                         ]
                                         json = self.generate_result(info)
                                         results.append(json)
