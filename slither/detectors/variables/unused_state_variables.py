--- conflicted
+++ resolved
@@ -21,11 +21,7 @@
 
     WIKI = "https://github.com/crytic/slither/wiki/Detector-Documentation#unused-state-variables"
 
-<<<<<<< HEAD
-    WIKI_TITLE = "Unused state variables"
-=======
     WIKI_TITLE = "Unused state variable"
->>>>>>> 88954ac6
     WIKI_DESCRIPTION = "Unused state variable."
     WIKI_EXPLOIT_SCENARIO = ""
     WIKI_RECOMMENDATION = "Remove unused state variables."
