""""
    Re-entrancy detection

    Based on heuristics, it may lead to FP and FN
    Iterate over all the nodes of the graph until reaching a fixpoint
"""
from collections import namedtuple, defaultdict

from slither.detectors.abstract_detector import DetectorClassification
from .reentrancy import Reentrancy, to_hashable

FindingKey = namedtuple("FindingKey", ["function", "calls", "send_eth"])
FindingValue = namedtuple("FindingValue", ["variable", "node", "nodes"])


class ReentrancyEvent(Reentrancy):
    ARGUMENT = "reentrancy-events"
    HELP = "Reentrancy vulnerabilities leading to out-of-order Events"
    IMPACT = DetectorClassification.LOW
    CONFIDENCE = DetectorClassification.MEDIUM

    WIKI = (
        "https://github.com/crytic/slither/wiki/Detector-Documentation#reentrancy-vulnerabilities-3"
    )

    WIKI_TITLE = "Reentrancy vulnerabilities"
    WIKI_DESCRIPTION = """
<<<<<<< HEAD
Detection of the [re-entrancy bug](https://github.com/trailofbits/not-so-smart-contracts/tree/master/reentrancy).
Only report reentrancies leading to out-of-order Events"""
=======
Detection of the [reentrancy bug](https://github.com/trailofbits/not-so-smart-contracts/tree/master/reentrancy).
Only report reentrancies leading to out-of-order events."""
>>>>>>> 88954ac6
    WIKI_EXPLOIT_SCENARIO = """
```solidity
    function bug(Called d){
        counter += 1;
        d.f();
        emit Counter(counter);
    }
```

<<<<<<< HEAD
If `d.()` reenters, the `Counter` events will be showed in an incorrect order, which might lead to issues for third-parties."""

    WIKI_RECOMMENDATION = "Apply the [check-effects-interactions pattern](http://solidity.readthedocs.io/en/v0.4.21/security-considerations.html#re-entrancy)."
=======
If `d.()` re-enters, the `Counter` events will be shown in an incorrect order, which might lead to issues for third parties."""

    WIKI_RECOMMENDATION = "Apply the [`check-effects-interactions` pattern](http://solidity.readthedocs.io/en/v0.4.21/security-considerations.html#re-entrancy)."
>>>>>>> 88954ac6

    STANDARD_JSON = False

    def find_reentrancies(self):
        result = defaultdict(set)
        for contract in self.contracts:
            for f in contract.functions_and_modifiers_declared:
                for node in f.nodes:
                    # dead code
                    if self.KEY not in node.context:
                        continue
                    if node.context[self.KEY].calls:
                        if not any(n != node for n in node.context[self.KEY].calls):
                            continue

                        # calls are ordered
                        finding_key = FindingKey(
                            function=node.function,
                            calls=to_hashable(node.context[self.KEY].calls),
                            send_eth=to_hashable(node.context[self.KEY].send_eth),
                        )
                        finding_vars = set(
                            [
                                FindingValue(
                                    e, e.node, tuple(sorted(nodes, key=lambda x: x.node_id))
                                )
                                for (e, nodes) in node.context[self.KEY].events.items()
                            ]
                        )
                        if finding_vars:
                            result[finding_key] |= finding_vars
        return result

    def _detect(self):
        """
        """
        super()._detect()

        reentrancies = self.find_reentrancies()

        results = []

        result_sorted = sorted(list(reentrancies.items()), key=lambda x: x[0][0].name)
        for (func, calls, send_eth), events in result_sorted:
            calls = sorted(list(set(calls)), key=lambda x: x[0].node_id)
            send_eth = sorted(list(set(send_eth)), key=lambda x: x[0].node_id)
            events = sorted(events, key=lambda x: (str(x.variable.name), x.node.node_id))

            info = ["Reentrancy in ", func, ":\n"]
            info += ["\tExternal calls:\n"]
            for (call_info, calls_list) in calls:
                info += ["\t- ", call_info, "\n"]
                for call_list_info in calls_list:
                    if call_list_info != call_info:
                        info += ["\t\t- ", call_list_info, "\n"]
            if calls != send_eth and send_eth:
                info += ["\tExternal calls sending eth:\n"]
                for (call_info, calls_list) in send_eth:
                    info += ["\t- ", call_info, "\n"]
                    for call_list_info in calls_list:
                        if call_list_info != call_info:
                            info += ["\t\t- ", call_list_info, "\n"]
            info += ["\tEvent emitted after the call(s):\n"]
            for finding_value in events:
                info += ["\t- ", finding_value.node, "\n"]
                for other_node in finding_value.nodes:
                    if other_node != finding_value.node:
                        info += ["\t\t- ", other_node, "\n"]

            # Create our JSON result
            res = self.generate_result(info)

            # Add the function with the re-entrancy first
            res.add(func)

            # Add all underlying calls in the function which are potentially problematic.
            for (call_info, calls_list) in calls:
                res.add(call_info, {"underlying_type": "external_calls"})
                for call_list_info in calls_list:
                    if call_list_info != call_info:
                        res.add(call_list_info, {"underlying_type": "external_calls_sending_eth"})

            #

            # If the calls are not the same ones that send eth, add the eth sending nodes.
            if calls != send_eth:
                for (call_info, calls_list) in send_eth:
                    res.add(call_info, {"underlying_type": "external_calls_sending_eth"})
                    for call_list_info in calls_list:
                        if call_list_info != call_info:
                            res.add(
                                call_list_info, {"underlying_type": "external_calls_sending_eth"}
                            )

            for finding_value in events:
                res.add(finding_value.node, {"underlying_type": "event"})
                for other_node in finding_value.nodes:
                    if other_node != finding_value.node:
                        res.add(other_node, {"underlying_type": "event"})

            # Append our result
            results.append(res)

        return results<|MERGE_RESOLUTION|>--- conflicted
+++ resolved
@@ -25,13 +25,8 @@
 
     WIKI_TITLE = "Reentrancy vulnerabilities"
     WIKI_DESCRIPTION = """
-<<<<<<< HEAD
-Detection of the [re-entrancy bug](https://github.com/trailofbits/not-so-smart-contracts/tree/master/reentrancy).
-Only report reentrancies leading to out-of-order Events"""
-=======
 Detection of the [reentrancy bug](https://github.com/trailofbits/not-so-smart-contracts/tree/master/reentrancy).
 Only report reentrancies leading to out-of-order events."""
->>>>>>> 88954ac6
     WIKI_EXPLOIT_SCENARIO = """
 ```solidity
     function bug(Called d){
@@ -41,15 +36,9 @@
     }
 ```
 
-<<<<<<< HEAD
-If `d.()` reenters, the `Counter` events will be showed in an incorrect order, which might lead to issues for third-parties."""
-
-    WIKI_RECOMMENDATION = "Apply the [check-effects-interactions pattern](http://solidity.readthedocs.io/en/v0.4.21/security-considerations.html#re-entrancy)."
-=======
 If `d.()` re-enters, the `Counter` events will be shown in an incorrect order, which might lead to issues for third parties."""
 
     WIKI_RECOMMENDATION = "Apply the [`check-effects-interactions` pattern](http://solidity.readthedocs.io/en/v0.4.21/security-considerations.html#re-entrancy)."
->>>>>>> 88954ac6
 
     STANDARD_JSON = False
 
