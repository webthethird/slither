"""
Tool to read on-chain storage from EVM
"""
import json
import argparse

from crytic_compile import cryticparser

from slither import Slither
from slither.tools.read_storage.read_storage import SlitherReadStorage, RpcInfo


def parse_args() -> argparse.Namespace:
    """Parse the underlying arguments for the program.
    Returns:
        The arguments for the program.
    """
    parser = argparse.ArgumentParser(
        description="Read a variable's value from storage for a deployed contract",
        usage=(
            "\nTo retrieve a single variable's value:\n"
            + "\tslither-read-storage $TARGET address --variable-name $NAME\n"
            + "To retrieve a contract's storage layout:\n"
            + "\tslither-read-storage $TARGET address --contract-name $NAME --json storage_layout.json\n"
            + "To retrieve a contract's storage layout and values:\n"
            + "\tslither-read-storage $TARGET address --contract-name $NAME --json storage_layout.json --value\n"
            + "TARGET can be a contract address or project directory"
        ),
    )

    parser.add_argument(
        "contract_source",
        help="The deployed contract address if verified on etherscan. Prepend project directory for unverified contracts.",
        nargs="+",
    )

    parser.add_argument(
        "--variable-name",
        help="The name of the variable whose value will be returned.",
        default=None,
    )

    parser.add_argument("--rpc-url", help="An endpoint for web3 requests.")

    parser.add_argument(
        "--key",
        help="The key/ index whose value will be returned from a mapping or array.",
        default=None,
    )

    parser.add_argument(
        "--deep-key",
        help="The key/ index whose value will be returned from a deep mapping or multidimensional array.",
        default=None,
    )

    parser.add_argument(
        "--struct-var",
        help="The name of the variable whose value will be returned from a struct.",
        default=None,
    )

    parser.add_argument(
        "--storage-address",
        help="The address of the storage contract (if a proxy pattern is used).",
        default=None,
    )

    parser.add_argument(
        "--contract-name",
        help="The name of the logic contract.",
        default=None,
    )

    parser.add_argument(
        "--json",
        action="store",
        help="Save the result in a JSON file.",
    )

    parser.add_argument(
        "--value",
        action="store_true",
        help="Toggle used to include values in output.",
    )

    parser.add_argument(
        "--table",
        action="store_true",
        help="Print table view of storage layout",
    )

    parser.add_argument(
        "--silent",
        action="store_true",
        help="Silence log outputs",
    )

    parser.add_argument("--max-depth", help="Max depth to search in data structure.", default=20)

    parser.add_argument(
        "--block",
        help="The block number to read storage from. Requires an archive node to be provided as the RPC url.",
        default="latest",
    )

    parser.add_argument(
        "--unstructured",
        action="store_true",
        help="Include unstructured storage slots",
    )

    cryticparser.init(parser)

    return parser.parse_args()


def main() -> None:
    args = parse_args()

    if len(args.contract_source) == 2:
        # Source code is file.sol or project directory
        source_code, target = args.contract_source
        slither = Slither(source_code, **vars(args))
    else:
        # Source code is published and retrieved via etherscan
        target = args.contract_source[0]
        slither = Slither(target, **vars(args))

    if args.contract_name:
        contracts = slither.get_contract_from_name(args.contract_name)
    else:
        contracts = slither.contracts

<<<<<<< HEAD
    srs = SlitherReadStorage(contracts, args.max_depth)

    srs.unstructured = bool(args.unstructured)

    try:
        srs.block = int(args.block)
    except ValueError:
        srs.block = str(args.block or "latest")

=======
    rpc_info = None
>>>>>>> adabce61
    if args.rpc_url:
        valid = ["latest", "earliest", "pending", "safe", "finalized"]
        block = args.block if args.block in valid else int(args.block)
        rpc_info = RpcInfo(args.rpc_url, block)

    srs = SlitherReadStorage(contracts, args.max_depth, rpc_info)
    # Remove target prefix e.g. rinkeby:0x0 -> 0x0.
    address = target[target.find(":") + 1 :]
    # Default to implementation address unless a storage address is given.
    if not args.storage_address:
        args.storage_address = address
    srs.storage_address = args.storage_address

    if args.variable_name:
        # Use a lambda func to only return variables that have same name as target.
        # x is a tuple (`Contract`, `StateVariable`).
        srs.get_all_storage_variables(lambda x: bool(x[1].name == args.variable_name))
        srs.get_target_variables(**vars(args))
    else:
        srs.get_all_storage_variables()
        srs.get_storage_layout()

    # To retrieve slot values an rpc url is required.
    if args.value:
        assert args.rpc_url
        srs.walk_slot_info(srs.get_slot_values)

    if args.table:
        srs.walk_slot_info(srs.convert_slot_info_to_rows)
        print(srs.table)

    if args.json:
        with open(args.json, "w", encoding="utf-8") as file:
            slot_infos_json = srs.to_json()
            json.dump(slot_infos_json, file, indent=4)


if __name__ == "__main__":
    main()<|MERGE_RESOLUTION|>--- conflicted
+++ resolved
@@ -132,25 +132,14 @@
     else:
         contracts = slither.contracts
 
-<<<<<<< HEAD
-    srs = SlitherReadStorage(contracts, args.max_depth)
-
-    srs.unstructured = bool(args.unstructured)
-
-    try:
-        srs.block = int(args.block)
-    except ValueError:
-        srs.block = str(args.block or "latest")
-
-=======
     rpc_info = None
->>>>>>> adabce61
     if args.rpc_url:
         valid = ["latest", "earliest", "pending", "safe", "finalized"]
         block = args.block if args.block in valid else int(args.block)
         rpc_info = RpcInfo(args.rpc_url, block)
 
     srs = SlitherReadStorage(contracts, args.max_depth, rpc_info)
+    srs.unstructured = bool(args.unstructured)
     # Remove target prefix e.g. rinkeby:0x0 -> 0x0.
     address = target[target.find(":") + 1 :]
     # Default to implementation address unless a storage address is given.
