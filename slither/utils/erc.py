from collections import namedtuple
from typing import List

ERC = namedtuple("ERC", ["name", "parameters", "return_type", "view", "required", "events"])
ERC_EVENT = namedtuple("ERC_EVENT", ["name", "parameters", "indexes"])


def erc_to_signatures(erc: List[ERC]):
    """
    Return the list of mandatory signatures
    :param erc:
    :return:
    """
    return [f'{e.name}({",".join(e.parameters)})' for e in erc if e.required]


def erc_to_all_signatures(erc: List[ERC]):
    """
    Return the list of signatures (mandatory and optional)
    :param erc:
    :return:
    """
    return [f'{e.name}({",".join(e.parameters)})' for e in erc]


# Final
# https://eips.ethereum.org/EIPS/eip-20

ERC20_transfer_event = ERC_EVENT("Transfer", ["address", "address", "uint256"], [True, True, False])
ERC20_approval_event = ERC_EVENT("Approval", ["address", "address", "uint256"], [True, True, False])
ERC20_EVENTS = [ERC20_transfer_event, ERC20_approval_event]

ERC20 = [
    ERC("totalSupply", [], "uint256", True, True, []),
    ERC("balanceOf", ["address"], "uint256", True, True, []),
    ERC("transfer", ["address", "uint256"], "bool", False, True, [ERC20_transfer_event]),
    ERC(
        "transferFrom",
        ["address", "address", "uint256"],
        "bool",
        False,
        True,
        [ERC20_transfer_event],
    ),
    ERC("approve", ["address", "uint256"], "bool", False, True, [ERC20_approval_event]),
    ERC("allowance", ["address", "address"], "uint256", True, True, []),
]

ERC20_OPTIONAL = [
    ERC("name", [], "string", True, False, []),
    ERC("symbol", [], "string", True, False, []),
    ERC("decimals", [], "uint8", True, False, []),
]

ERC20 = ERC20 + ERC20_OPTIONAL

ERC20_signatures = erc_to_signatures(ERC20)
ERC20_all_signatures = erc_to_all_signatures(ERC20)

# Final
# https://eips.ethereum.org/EIPS/eip-165

ERC165_EVENTS: List = []

ERC165 = [ERC("supportsInterface", ["bytes4"], "bool", True, True, [])]
ERC165_signatures = erc_to_signatures(ERC165)

# Draft
# https://github.com/ethereum/eips/issues/223

ERC223_transfer_event = ERC_EVENT(
    "Transfer", ["address", "address", "uint256", "bytes"], [True, True, False, False]
)

ERC223_EVENTS = [ERC223_transfer_event]

ERC223 = [
    ERC("name", [], "string", True, True, []),
    ERC("symbol", [], "string", True, True, []),
    ERC("decimals", [], "uint8", True, True, []),
    ERC("totalSupply", [], "uint256", True, True, []),
    ERC("balanceOf", ["address"], "uint256", True, True, []),
    ERC("transfer", ["address", "uint256"], "bool", False, True, [ERC223_transfer_event]),
    ERC(
        "transfer",
        ["address", "uint256", "bytes"],
        "bool",
        False,
        True,
        [ERC223_transfer_event],
    ),
    ERC(
        "transfer",
        ["address", "uint256", "bytes", "string"],
        "bool",
        False,
        True,
        [ERC223_transfer_event],
    ),
]
ERC223_signatures = erc_to_signatures(ERC223)

# Final
# https://eips.ethereum.org/EIPS/eip-721
# Must have ERC165

ERC721_transfer_event = ERC_EVENT("Transfer", ["address", "address", "uint256"], [True, True, True])
ERC721_approval_event = ERC_EVENT("Approval", ["address", "address", "uint256"], [True, True, True])
ERC721_approvalforall_event = ERC_EVENT(
    "ApprovalForAll", ["address", "address", "bool"], [True, True, False]
)
ERC721_EVENTS = [
    ERC721_transfer_event,
    ERC721_approval_event,
    ERC721_approvalforall_event,
]

ERC721 = [
    ERC("balanceOf", ["address"], "uint256", True, True, []),
    ERC("ownerOf", ["uint256"], "address", True, True, []),
    ERC(
        "safeTransferFrom",
        ["address", "address", "uint256", "bytes"],
        "",
        False,
        True,
        [ERC721_transfer_event],
    ),
    ERC(
        "safeTransferFrom",
        ["address", "address", "uint256"],
        "",
        False,
        True,
        [ERC721_transfer_event],
    ),
    ERC(
        "transferFrom",
        ["address", "address", "uint256"],
        "",
        False,
        True,
        [ERC721_transfer_event],
    ),
    ERC("approve", ["address", "uint256"], "", False, True, [ERC721_approval_event]),
    ERC(
        "setApprovalForAll",
        ["address", "bool"],
        "",
        False,
        True,
        [ERC721_approvalforall_event],
    ),
    ERC("getApproved", ["uint256"], "address", True, True, []),
    ERC("isApprovedForAll", ["address", "address"], "bool", True, True, []),
] + ERC165

ERC721_OPTIONAL = [
    ERC("name", [], "string", True, False, []),
    ERC("symbol", [], "string", False, False, []),
    ERC("tokenURI", ["uint256"], "string", False, False, []),
]

ERC721 = ERC721 + ERC721_OPTIONAL

ERC721_signatures = erc_to_signatures(ERC721)
ERC721_all_signatures = erc_to_all_signatures(ERC721)

# Last Call
# https://eips.ethereum.org/EIPS/eip-777
ERC777_sent_event = ERC_EVENT(
    "Sent",
    ["address", "address", "address", "uint256", "bytes", "bytes"],
    [True, True, True, False, False, False],
)
ERC777_minted_event = ERC_EVENT(
    "Minted",
    ["address", "address", "uint256", "bytes", "bytes"],
    [True, True, False, False, False],
)
ERC777_burned_event = ERC_EVENT(
    "Burned",
    ["address", "address", "uint256", "bytes", "bytes"],
    [True, True, False, False, False],
)
ERC777_authorizedOperator_event = ERC_EVENT(
    "AuthorizedOperator", ["address", "address"], [True, True]
)
ERC777_revokedoperator_event = ERC_EVENT("RevokedOperator", ["address", "address"], [True, True])
ERC777_EVENTS = [
    ERC777_sent_event,
    ERC777_minted_event,
    ERC777_burned_event,
    ERC777_authorizedOperator_event,
    ERC777_revokedoperator_event,
]

ERC777 = [
    ERC("name", [], "string", True, True, []),
    ERC("symbol", [], "string", True, True, []),
    ERC("totalSupply", [], "uint256", True, True, []),
    ERC("balanceOf", ["address"], "uint256", True, True, []),
    ERC("granularity", [], "uint256", True, True, []),
    ERC("defaultOperators", [], "address[]", True, True, []),
    ERC("isOperatorFor", ["address", "address"], "bool", True, True, []),
    ERC(
        "authorizeOperator",
        ["address"],
        "",
        False,
        True,
        [ERC777_authorizedOperator_event],
    ),
    ERC("revokeOperator", ["address"], "", False, True, [ERC777_revokedoperator_event]),
    ERC("send", ["address", "uint256", "bytes"], "", False, True, [ERC777_sent_event]),
    ERC(
        "operatorSend",
        ["address", "address", "uint256", "bytes", "bytes"],
        "",
        False,
        True,
        [ERC777_sent_event],
    ),
    ERC("burn", ["uint256", "bytes"], "", False, True, [ERC777_burned_event]),
    ERC(
        "operatorBurn",
        ["address", "uint256", "bytes", "bytes"],
        "",
        False,
        True,
        [ERC777_burned_event],
    ),
]
ERC777_signatures = erc_to_signatures(ERC777)

# Stagnant
# https://eips.ethereum.org/EIPS/eip-897

ERC897 = [
    ERC("proxyType", [], "uint256", True, True, []),
    ERC("implementation", [], "address", True, True, [])
]

ERC897_signatures = erc_to_signatures(ERC897)

# Final
# https://eips.ethereum.org/EIPS/eip-1155
# Must have ERC165

ERC1155_transfersingle_event = ERC_EVENT(
    "TransferSingle",
    ["address", "address", "address", "uint256", "uint256"],
    [True, True, True, False, False],
)

ERC1155_transferbatch_event = ERC_EVENT(
    "TransferBatch",
    ["address", "address", "address", "uint256[]", "uint256[]"],
    [True, True, True, False, False],
)

ERC1155_approvalforall_event = ERC_EVENT(
    "ApprovalForAll",
    ["address", "address", "bool"],
    [True, True, False],
)

ERC1155_uri_event = ERC_EVENT(
    "URI",
    ["string", "uint256"],
    [False, True],
)

ERC1155_EVENTS = [
    ERC1155_transfersingle_event,
    ERC1155_transferbatch_event,
    ERC1155_approvalforall_event,
    ERC1155_uri_event,
]

ERC1155 = [
    ERC(
        "safeTransferFrom",
        ["address", "address", "uint256", "uint256", "bytes"],
        "",
        False,
        True,
        [ERC1155_transfersingle_event],
    ),
    ERC(
        "safeBatchTransferFrom",
        ["address", "address", "uint256[]", "uint256[]", "bytes"],
        "",
        False,
        True,
        [],
    ),
    ERC("balanceOf", ["address", "uint256"], "uint256", True, True, []),
    ERC("balanceOfBatch", ["address[]", "uint256[]"], "uint256[]", True, True, []),
    ERC("setApprovalForAll", ["address", "bool"], "", False, True, [ERC1155_approvalforall_event]),
    ERC("isApprovedForAll", ["address", "address"], "bool", True, True, []),
] + ERC165

ERC1155_TOKEN_RECEIVER = [
    ERC(
        "onERC1155Received",
        ["address", "address", "uint256", "uint256", "bytes"],
        "bytes4",
        False,
        False,
        [],
    ),
    ERC(
        "onERC1155BatchReceived",
        ["address", "address", "uint256[]", "uint256[]", "bytes"],
        "bytes4",
        False,
        False,
        [],
    ),
]

ERC1155_METADATA = [ERC("uri", ["uint256"], "string", True, False, [])]

ERC1155 = ERC1155 + ERC1155_TOKEN_RECEIVER + ERC1155_METADATA

ERC1155_signatures = erc_to_signatures(ERC1155)
ERC1155_all_signatures = erc_to_all_signatures(ERC1155)

# Final
# https://eips.ethereum.org/EIPS/eip-1820
ERC1820_EVENTS: List = []
ERC1820 = [
    ERC(
        "canImplementInterfaceForAddress",
        ["bytes32", "address"],
        "bytes32",
        True,
        True,
        [],
    )
]
ERC1820_signatures = erc_to_signatures(ERC1820)

# Final
# https://eips.ethereum.org/EIPS/eip-1967
ERC1967_upgraded_event = ERC_EVENT("Upgraded", ["address"], [True])
ERC1967_beaconupgraded_event = ERC_EVENT("BeaconUpgraded", ["address"], [True])
ERC1967_adminchanged_event = ERC_EVENT("AdminChanged", ["address", "address"], [False, False])
ERC1967_EVENTS = [
    ERC1967_upgraded_event,
    ERC1967_beaconupgraded_event,
    ERC1967_adminchanged_event
]

ERC1967_PROXY = [
    ERC("constructor", ["address", "bytes"], "", False, True, []),
    ERC("_delegate", ["address"], "", False, True, []),
    ERC("_implementation", [], "address", True, True, []),
    ERC("_fallback", [], "", False, True, []),
    ERC("_beforeFallback", [], "", False, True, [])
]

ERC1967_UPGRADE = [
    ERC("_getImplementation", [], "address", True, True, []),
    ERC("_setImplementation", ["address"], "address", False, True, []),
    ERC("_upgradeTo", ["address"], "", False, True, [ERC1967_upgraded_event]),
    ERC("_upgradeToAndCall", ["address", "bytes", "bool"], "", False, True, []),
    ERC("_upgradeToAndCallSecure", ["address", "bytes", "bool"], "", False, False, []),
    ERC("_getAdmin", [], "address", True, False, []),
    ERC("_setAdmin", ["address"], "", False, False, []),
    ERC("_changeAdmin", ["address"], "", False, False, [ERC1967_adminchanged_event]),
    ERC("_getBeacon", [], "address", True, False, []),
    ERC("_setBeacon", ["address"], "", False, False, []),
    ERC("_upgradeBeaconToAndCall", ["address", "bytes", "bool"], "", False, False, [ERC1967_beaconupgraded_event])
]

ERC1967 = ERC1967_PROXY + ERC1967_UPGRADE

ERC1967_signatures = erc_to_signatures(ERC1967)
ERC1967_all_signatures = erc_to_all_signatures(ERC1967)

# Review
# https://eips.ethereum.org/EIPS/eip-2612
# Must have ERC20

ERC2612_EVENTS = []
ERC2612 = [
    ERC(
        "permit",
        ["address", "address", "uint256", "uint256", "uint8", "bytes32", "bytes32"],
        "",
        False,
        True,
        [],
    ),
    ERC("nonces", ["address"], "uint256", True, True, []),
    ERC("DOMAIN_SEPARATOR", [], "bytes32", True, True, []),
] + ERC20

ERC2612_signatures = erc_to_signatures(ERC2612)

# Review
# https://eips.ethereum.org/EIPS/eip-1363
# Must have ERC20 and ERC165

ERC1363_EVENTS = []
ERC1363 = (
    [
        ERC("transferAndCall", ["address", "uint256"], "bool", False, True, []),
        ERC("transferAndCall", ["address", "uint256", "bytes"], "bool", False, True, []),
        ERC("transferFromAndCall", ["address", "address", "uint256"], "bool", False, True, []),
        ERC(
            "transferFromAndCall",
            ["address", "address", "uint256", "bytes"],
            "bool",
            False,
            True,
            [],
        ),
        ERC("approveAndCall", ["address", "uint256"], "bool", False, True, []),
        ERC("approveAndCall", ["address", "uint256", "bytes"], "bool", False, True, []),
    ]
    + ERC20
    + ERC165
)

ERC1363_signatures = erc_to_signatures(ERC1363)

# Review
# https://eips.ethereum.org/EIPS/eip-4524
# Must have ERC20 and ERC165

ERC4524_EVENTS = []
ERC4524 = (
    [
        ERC("safeTransfer", ["address", "uint256"], "bool", False, True, []),
        ERC("safeTransfer", ["address", "uint256", "bytes"], "bool", False, True, []),
        ERC("safeTransferFrom", ["address", "address", "uint256"], "bool", False, True, []),
        ERC(
            "safeTransferFrom", ["address", "address", "uint256", "bytes"], "bool", False, True, []
        ),
    ]
    + ERC20
    + ERC165
)

ERC4524_signatures = erc_to_signatures(ERC4524)

# Final
# https://eips.ethereum.org/EIPS/eip-4626
# Must have ERC20

ERC4626_deposit_event = ERC_EVENT(
    "Deposit",
    ["address", "address", "uint256", "uint256"],
    [True, True, False, False],
)

ERC4626_withdraw_event = ERC_EVENT(
    "Withdraw",
    ["address", "address", "address", "uint256", "uint256"],
    [True, True, True, False, False],
)

ERC4626_EVENTS = [
    ERC4626_deposit_event,
    ERC4626_withdraw_event,
]

ERC4626 = [
    ERC("asset", [], "address", True, True, []),
    ERC("totalAssets", [], "uint256", True, True, []),
    ERC("convertToShares", ["uint256"], "uint256", True, True, []),
    ERC("convertToAssets", ["uint256"], "uint256", True, True, []),
    ERC("maxDeposit", ["address"], "uint256", True, True, []),
    ERC("previewDeposit", ["uint256"], "uint256", True, True, []),
    ERC("deposit", ["uint256", "address"], "uint256", False, True, [ERC4626_deposit_event]),
    ERC("maxMint", ["address"], "uint256", True, True, []),
    ERC("previewMint", ["uint256"], "uint256", True, True, []),
    ERC("mint", ["uint256", "address"], "uint256", False, True, [ERC4626_deposit_event]),
    ERC("maxWithdraw", ["address"], "uint256", True, True, []),
    ERC("previewWithdraw", ["uint256"], "uint256", True, True, []),
    ERC(
        "withdraw",
        ["uint256", "address", "address"],
        "uint256",
        False,
        True,
        [ERC4626_withdraw_event],
    ),
    ERC("maxRedeem", ["address"], "uint256", True, True, []),
    ERC("previewRedeem", ["uint256"], "uint256", True, True, []),
    ERC(
        "redeem",
        ["uint256", "address", "address"],
        "uint256",
        False,
        True,
        [ERC4626_withdraw_event],
    ),
] + ERC20

ERC4626_signatures = erc_to_signatures(ERC4626)

ERCS = {
    "ERC20": (ERC20, ERC20_EVENTS),
    "ERC223": (ERC223, ERC223_EVENTS),
    "ERC165": (ERC165, ERC165_EVENTS),
    "ERC721": (ERC721, ERC721_EVENTS),
    "ERC1820": (ERC1820, ERC1820_EVENTS),
    "ERC777": (ERC777, ERC777_EVENTS),
    "ERC1155": (ERC1155, ERC1155_EVENTS),
<<<<<<< HEAD
    "ERC1967": (ERC1967, ERC1967_EVENTS),
=======
    "ERC2612": (ERC2612, ERC2612_EVENTS),
    "ERC1363": (ERC1363, ERC1363_EVENTS),
    "ERC4524": (ERC4524, ERC4524_EVENTS),
    "ERC4626": (ERC4626, ERC4626_EVENTS),
>>>>>>> b96beeaa
}<|MERGE_RESOLUTION|>--- conflicted
+++ resolved
@@ -511,12 +511,9 @@
     "ERC1820": (ERC1820, ERC1820_EVENTS),
     "ERC777": (ERC777, ERC777_EVENTS),
     "ERC1155": (ERC1155, ERC1155_EVENTS),
-<<<<<<< HEAD
     "ERC1967": (ERC1967, ERC1967_EVENTS),
-=======
     "ERC2612": (ERC2612, ERC2612_EVENTS),
     "ERC1363": (ERC1363, ERC1363_EVENTS),
     "ERC4524": (ERC4524, ERC4524_EVENTS),
     "ERC4626": (ERC4626, ERC4626_EVENTS),
->>>>>>> b96beeaa
 }