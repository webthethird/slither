from typing import Optional, Tuple, List, Union
from slither.core.declarations import (
    Contract,
    Structure,
    Enum,
    SolidityVariableComposed,
    SolidityVariable,
    Function,
)
from slither.core.solidity_types import (
    Type,
    ElementaryType,
    ArrayType,
    MappingType,
    UserDefinedType,
)
from slither.core.variables.local_variable import LocalVariable
from slither.core.variables.local_variable_init_from_tuple import LocalVariableInitFromTuple
from slither.core.variables.state_variable import StateVariable
from slither.analyses.data_dependency.data_dependency import get_dependencies
from slither.core.variables.variable import Variable
from slither.core.expressions import (
    Literal,
    Identifier,
    CallExpression,
    AssignmentOperation,
)
from slither.core.cfg.node import Node, NodeType
from slither.slithir.operations import (
    Operation,
    Assignment,
    Index,
    Member,
    Length,
    Binary,
    Unary,
    Condition,
    NewArray,
    NewStructure,
    NewContract,
    NewElementaryType,
    SolidityCall,
    Delete,
    EventCall,
    LibraryCall,
    InternalDynamicCall,
    HighLevelCall,
    LowLevelCall,
    TypeConversion,
    Return,
    Transfer,
    Send,
    Unpack,
    InitArray,
    InternalCall,
)
from slither.slithir.variables import (
    TemporaryVariable,
    TupleVariable,
    Constant,
    ReferenceVariable,
)
from slither.tools.read_storage.read_storage import SlotInfo, SlitherReadStorage


class TaintedExternalContract:
    def __init__(self, contract: "Contract") -> None:
        self._contract: Contract = contract
        self._tainted_functions: List[Function] = []
        self._tainted_variables: List[Variable] = []

    @property
    def contract(self) -> Contract:
        return self._contract

    @property
    def tainted_functions(self) -> List[Function]:
        return self._tainted_functions

    def add_tainted_function(self, f: Function):
        self._tainted_functions.append(f)

    @property
    def tainted_variables(self) -> List[Variable]:
        return self._tainted_variables

    def add_tainted_variable(self, v: Variable):
        self._tainted_variables.append(v)


# pylint: disable=too-many-locals
def compare(
    v1: Contract, v2: Contract, include_external: bool = False
) -> Tuple[
    List[Variable],
    List[Variable],
    List[Variable],
    List[Function],
    List[Function],
    List[Function],
    List[TaintedExternalContract],
]:
    """
    Compares two versions of a contract. Most useful for upgradeable (logic) contracts,
    but does not require that Contract.is_upgradeable returns true for either contract.

    Args:
        v1: Original version of (upgradeable) contract
        v2: Updated version of (upgradeable) contract
        include_external: Optional flag to enable cross-contract external taint analysis

    Returns:
        missing-vars-in-v2: list[Variable],
        new-variables: list[Variable],
        tainted-variables: list[Variable],
        new-functions: list[Function],
        modified-functions: list[Function],
        tainted-functions: list[Function]
        tainted-contracts: list[TaintedExternalContract]
    """

    order_vars1 = [
        v for v in v1.state_variables_ordered if not v.is_constant and not v.is_immutable
    ]
    order_vars2 = [
        v for v in v2.state_variables_ordered if not v.is_constant and not v.is_immutable
    ]
    func_sigs1 = [function.solidity_signature for function in v1.functions]
    func_sigs2 = [function.solidity_signature for function in v2.functions]

    missing_vars_in_v2 = []
    new_variables = []
    tainted_variables = []
    new_functions = []
    modified_functions = []
    tainted_functions = []

    # Since this is not a detector, include any missing variables in the v2 contract
    if len(order_vars2) < len(order_vars1):
        missing_vars_in_v2.extend(get_missing_vars(v1, v2))

    # Find all new and modified functions in the v2 contract
    new_modified_functions = []
    new_modified_function_vars = []
    for sig in func_sigs2:
        function = v2.get_function_from_signature(sig)
        orig_function = v1.get_function_from_signature(sig)
        if sig not in func_sigs1:
            new_modified_functions.append(function)
            new_functions.append(function)
            new_modified_function_vars += function.all_state_variables_written()
        elif not function.is_constructor_variables and is_function_modified(
            orig_function, function
        ):
            new_modified_functions.append(function)
            modified_functions.append(function)
            new_modified_function_vars += function.all_state_variables_written()

    # Find all unmodified functions that call a modified function or read/write the
    # same state variable(s) as a new/modified function, i.e., tainted functions
    for function in v2.functions:
        if (
            function in new_modified_functions
            or function.is_constructor
            or function.name.startswith("slither")
        ):
            continue
        modified_calls = [
            func for func in new_modified_functions if func in function.internal_calls
        ]
        tainted_vars = [
            var
            for var in set(new_modified_function_vars)
            if var in function.all_state_variables_read() + function.all_state_variables_written()
            and not var.is_constant
            and not var.is_immutable
        ]
        if len(modified_calls) > 0 or len(tainted_vars) > 0:
            tainted_functions.append(function)

    # Find all new or tainted variables, i.e., variables that are written by a new/modified/tainted function
    for var in order_vars2:
        written_by = v2.get_functions_writing_to_variable(var)
        if next((v for v in v1.state_variables_ordered if v.name == var.name), None) is None:
            new_variables.append(var)
        elif any(func in written_by for func in new_modified_functions + tainted_functions):
            tainted_variables.append(var)

    tainted_contracts = []
    if include_external:
        # Find all external contracts and functions called by new/modified/tainted functions
        tainted_contracts = tainted_external_contracts(
            new_functions + modified_functions + tainted_functions
        )

    return (
        missing_vars_in_v2,
        new_variables,
        tainted_variables,
        new_functions,
        modified_functions,
        tainted_functions,
        tainted_contracts,
    )


def tainted_external_contracts(funcs: List[Function]) -> List[TaintedExternalContract]:
    """
    Takes a list of functions from one contract, finds any calls in these to functions in external contracts,
    and determines which variables and functions in the external contracts are tainted by these external calls.
    Args:
        funcs: a list of Function objects to search for external calls.

    Returns:
        TaintedExternalContract() (
            contract: Contract,
            tainted_functions: List[TaintedFunction],
            tainted_variables: List[TaintedVariable]
        )
    """
    tainted_contracts: dict[str, TaintedExternalContract] = {}
    tainted_list: list[TaintedExternalContract] = []

    for func in funcs:
        for contract, target in func.all_high_level_calls():
            if contract.is_library:
                # Not interested in library calls
                continue
            if contract.name not in tainted_contracts:
                # A contract may be tainted by multiple function calls - only make one TaintedExternalContract object
                tainted_contracts[contract.name] = TaintedExternalContract(contract)
            if (
                isinstance(target, Function)
                and target not in funcs
                and target not in (f for f in tainted_contracts[contract.name].tainted_functions)
                and not (target.is_constructor or target.is_fallback or target.is_receive)
            ):
                # Found a high-level call to a new tainted function
                tainted_contracts[contract.name].add_tainted_function(target)
                for var in target.all_state_variables_written():
                    # Consider as tainted all variables written by the tainted function
                    if var not in (v for v in tainted_contracts[contract.name].tainted_variables):
                        tainted_contracts[contract.name].add_tainted_variable(var)
            elif (
                isinstance(target, StateVariable)
                and target not in (v for v in tainted_contracts[contract.name].tainted_variables)
                and not (target.is_constant or target.is_immutable)
            ):
                # Found a new high-level call to a public state variable getter
                tainted_contracts[contract.name].add_tainted_variable(target)
    for c in tainted_contracts.values():
        tainted_list.append(c)
        contract = c.contract
        variables = c.tainted_variables
        for var in variables:
            # For each tainted variable, consider as tainted any function that reads or writes to it
            read_write = set(
                contract.get_functions_reading_from_variable(var)
                + contract.get_functions_writing_to_variable(var)
            )
            for f in read_write:
                if f not in tainted_contracts[contract.name].tainted_functions and not (
                    f.is_constructor or f.is_fallback or f.is_receive
                ):
                    c.add_tainted_function(f)
    return tainted_list


def tainted_inheriting_contracts(
    tainted_contracts: List[TaintedExternalContract], contracts: List[Contract] = None
) -> List[TaintedExternalContract]:
    """
    Takes a list of TaintedExternalContract obtained from tainted_external_contracts, and finds any contracts which
    inherit a tainted contract, as well as any functions that call tainted functions or read tainted variables in
    the inherited contract.
    Args:
        tainted_contracts: the list obtained from `tainted_external_contracts` or `compare`.
        contracts: (optional) the list of contracts to check for inheritance. If not provided, defaults to
                    `contract.compilation_unit.contracts` for each contract in tainted_contracts.

    Returns:
        An updated list of TaintedExternalContract, including all from the input list.
    """
    for tainted in tainted_contracts:
        contract = tainted.contract
        check_contracts = contracts
        if contracts is None:
            check_contracts = contract.compilation_unit.contracts
        # We are only interested in checking contracts that inherit a tainted contract
        check_contracts = [
            c
            for c in check_contracts
            if c.name not in [t.contract.name for t in tainted_contracts]
            and contract.name in [i.name for i in c.inheritance]
        ]
        for c in check_contracts:
            new_taint = TaintedExternalContract(c)
            for f in c.functions_declared:
                # Search for functions that call an inherited tainted function or access an inherited tainted variable
                internal_calls = [c for c in f.all_internal_calls() if isinstance(c, Function)]
                if any(
                    call.canonical_name == t.canonical_name
                    for t in tainted.tainted_functions
                    for call in internal_calls
                ) or any(
                    var.canonical_name == t.canonical_name
                    for t in tainted.tainted_variables
                    for var in f.all_state_variables_read() + f.all_state_variables_written()
                ):
                    new_taint.add_tainted_function(f)
            for f in new_taint.tainted_functions:
                # For each newly found tainted function, consider as tainted any variable it writes to
                for var in f.all_state_variables_written():
                    if var not in (
                        v for v in tainted.tainted_variables + new_taint.tainted_variables
                    ):
                        new_taint.add_tainted_variable(var)
            for var in new_taint.tainted_variables:
                # For each newly found tainted variable, consider as tainted any function that reads or writes to it
                read_write = set(
                    contract.get_functions_reading_from_variable(var)
                    + contract.get_functions_writing_to_variable(var)
                )
                for f in read_write:
                    if f not in (
                        t for t in tainted.tainted_functions + new_taint.tainted_functions
                    ) and not (f.is_constructor or f.is_fallback or f.is_receive):
                        new_taint.add_tainted_function(f)
            if len(new_taint.tainted_functions) > 0:
                tainted_contracts.append(new_taint)
    return tainted_contracts


def get_missing_vars(v1: Contract, v2: Contract) -> List[StateVariable]:
    """
    Gets all non-constant/immutable StateVariables that appear in v1 but not v2
    Args:
        v1: Contract version 1
        v2: Contract version 2

    Returns:
        List of StateVariables from v1 missing in v2
    """
    results = []
    order_vars1 = [
        v for v in v1.state_variables_ordered if not v.is_constant and not v.is_immutable
    ]
    order_vars2 = [
        v for v in v2.state_variables_ordered if not v.is_constant and not v.is_immutable
    ]
    if len(order_vars2) < len(order_vars1):
        for variable in order_vars1:
            if variable.name not in [v.name for v in order_vars2]:
                results.append(variable)
    return results


def is_function_modified(f1: Function, f2: Function) -> bool:
    """
    Compares two versions of a function, and returns True if the function has been modified.
    First checks whether the functions' content hashes are equal to quickly rule out identical functions.
    Walks the CFGs and compares IR operations if hashes differ to rule out false positives, i.e., from changed comments.

    Args:
        f1: Original version of the function
        f2: New version of the function

    Returns:
        True if the functions differ, otherwise False
    """
    # # If the function content hashes are the same, no need to investigate the function further
<<<<<<< HEAD
    # # Leads to false negative, e.g., when binary operation flipped from addition to subtraction.
=======
    # # Appears to cause false negatives, e.g., when a binary operation is flipped from + to -
>>>>>>> 11ac10f2
    # if f1.source_mapping.content_hash == f2.source_mapping.content_hash:
    #     return False
    # If the hashes differ, it is possible a change in a name or in a comment could be the only difference
    # So we need to resort to walking through the CFG and comparing the IR operations
    queue_f1 = [f1.entry_point]
    queue_f2 = [f2.entry_point]
    visited = []
    while len(queue_f1) > 0 and len(queue_f2) > 0:
        node_f1 = queue_f1.pop(0)
        node_f2 = queue_f2.pop(0)
        visited.extend([node_f1, node_f2])
        queue_f1.extend(son for son in node_f1.sons if son not in visited)
        queue_f2.extend(son for son in node_f2.sons if son not in visited)
        for i, ir in enumerate(node_f1.irs):
            if encode_ir_for_compare(ir) != encode_ir_for_compare(node_f2.irs[i]):
                return True
    return False


# pylint: disable=too-many-branches
def ntype(_type: Union[Type, str]) -> str:
    if isinstance(_type, ElementaryType):
        _type = str(_type)
    elif isinstance(_type, ArrayType):
        if isinstance(_type.type, ElementaryType):
            _type = str(_type)
        else:
            _type = "user_defined_array"
    elif isinstance(_type, Structure):
        _type = str(_type)
    elif isinstance(_type, Enum):
        _type = str(_type)
    elif isinstance(_type, MappingType):
        _type = str(_type)
    elif isinstance(_type, UserDefinedType):
        if isinstance(_type.type, Contract):
            _type = f"contract({_type.type.name})"
        elif isinstance(_type.type, Structure):
            _type = f"struct({_type.type.name})"
        elif isinstance(_type.type, Enum):
            _type = f"enum({_type.type.name})"
    else:
        _type = str(_type)

    _type = _type.replace(" memory", "")
    _type = _type.replace(" storage ref", "")

    if "struct" in _type:
        return "struct"
    if "enum" in _type:
        return "enum"
    if "tuple" in _type:
        return "tuple"
    if "contract" in _type:
        return "contract"
    if "mapping" in _type:
        return "mapping"
    return _type.replace(" ", "_")


# pylint: disable=too-many-branches
def encode_ir_for_compare(ir: Operation) -> str:
    # operations
    if isinstance(ir, Assignment):
        return f"({encode_var_for_compare(ir.lvalue)}):=({encode_var_for_compare(ir.rvalue)})"
    if isinstance(ir, Index):
        return f"index({ntype(ir.variable_right.type)})"
    if isinstance(ir, Member):
        return "member"  # .format(ntype(ir._type))
    if isinstance(ir, Length):
        return "length"
    if isinstance(ir, Binary):
        return f"binary({encode_var_for_compare(ir.variable_left)}{ir.type}{encode_var_for_compare(ir.variable_right)})"
    if isinstance(ir, Unary):
        return f"unary({str(ir.type)})"
    if isinstance(ir, Condition):
        return f"condition({encode_var_for_compare(ir.value)})"
    if isinstance(ir, NewStructure):
        return "new_structure"
    if isinstance(ir, NewContract):
        return "new_contract"
    if isinstance(ir, NewArray):
        return f"new_array({ntype(ir.array_type)})"
    if isinstance(ir, NewElementaryType):
        return f"new_elementary({ntype(ir.type)})"
    if isinstance(ir, Delete):
        return f"delete({encode_var_for_compare(ir.lvalue)},{encode_var_for_compare(ir.variable)})"
    if isinstance(ir, SolidityCall):
        return f"solidity_call({ir.function.full_name})"
    if isinstance(ir, InternalCall):
        return f"internal_call({ntype(ir.type_call)})"
    if isinstance(ir, EventCall):  # is this useful?
        return "event"
    if isinstance(ir, LibraryCall):
        return "library_call"
    if isinstance(ir, InternalDynamicCall):
        return "internal_dynamic_call"
    if isinstance(ir, HighLevelCall):  # TODO: improve
        return "high_level_call"
    if isinstance(ir, LowLevelCall):  # TODO: improve
        return "low_level_call"
    if isinstance(ir, TypeConversion):
        return f"type_conversion({ntype(ir.type)})"
    if isinstance(ir, Return):  # this can be improved using values
        return "return"  # .format(ntype(ir.type))
    if isinstance(ir, Transfer):
        return f"transfer({encode_var_for_compare(ir.call_value)})"
    if isinstance(ir, Send):
        return f"send({encode_var_for_compare(ir.call_value)})"
    if isinstance(ir, Unpack):  # TODO: improve
        return "unpack"
    if isinstance(ir, InitArray):  # TODO: improve
        return "init_array"

    # default
    return ""


# pylint: disable=too-many-branches
def encode_var_for_compare(var: Variable) -> str:

    # variables
    if isinstance(var, Constant):
        return f"constant({ntype(var.type)})"
    if isinstance(var, SolidityVariableComposed):
        return f"solidity_variable_composed({var.name})"
    if isinstance(var, SolidityVariable):
        return f"solidity_variable{var.name}"
    if isinstance(var, TemporaryVariable):
        return "temporary_variable"
    if isinstance(var, ReferenceVariable):
        return f"reference({ntype(var.type)})"
    if isinstance(var, LocalVariable):
        return f"local_solc_variable({var.location})"
    if isinstance(var, StateVariable):
        return f"state_solc_variable({ntype(var.type)})"
    if isinstance(var, LocalVariableInitFromTuple):
        return "local_variable_init_tuple"
    if isinstance(var, TupleVariable):
        return "tuple_variable"

    # default
    return ""


def get_proxy_implementation_slot(proxy: Contract) -> Optional[SlotInfo]:
    """
    Gets information about the storage slot where a proxy's implementation address is stored.
    Args:
        proxy: A Contract object (proxy.is_upgradeable_proxy should be true).

    Returns:
        (`SlotInfo`) | None : A dictionary of the slot information.
    """

    delegate = get_proxy_implementation_var(proxy)
    if isinstance(delegate, StateVariable):
        if not delegate.is_constant and not delegate.is_immutable:
            srs = SlitherReadStorage([proxy], 20)
            return srs.get_storage_slot(delegate, proxy)
        if delegate.is_constant and delegate.type.name == "bytes32":
            return SlotInfo(
                name=delegate.name,
                type_string="address",
                slot=int(delegate.expression.value, 16),
                size=160,
                offset=0,
            )
    return None


def get_proxy_implementation_var(proxy: Contract) -> Optional[Variable]:
    """
    Gets the Variable that stores a proxy's implementation address. Uses data dependency to trace any LocalVariable
    that is passed into a delegatecall as the target address back to its data source, ideally a StateVariable.
    Can return a newly created StateVariable if an `sload` from a hardcoded storage slot is found in assembly.
    Args:
        proxy: A Contract object (proxy.is_upgradeable_proxy should be true).

    Returns:
        (`Variable`) | None : The variable, ideally a StateVariable, which stores the proxy's implementation address.
    """
    if not proxy.is_upgradeable_proxy or not proxy.fallback_function:
        return None

    delegate = find_delegate_in_fallback(proxy)
    if isinstance(delegate, LocalVariable):
        dependencies = get_dependencies(delegate, proxy)
        try:
            delegate = next(var for var in dependencies if isinstance(var, StateVariable))
        except StopIteration:
            # TODO: Handle cases where get_dependencies doesn't return any state variables.
            return delegate
    return delegate


def find_delegate_in_fallback(proxy: Contract) -> Optional[Variable]:
    """
    Searches a proxy's fallback function for a delegatecall, then extracts the Variable being passed in as the target.
    Can return a newly created StateVariable if an `sload` from a hardcoded storage slot is found in assembly.
    Should typically be called by get_proxy_implementation_var(proxy).
    Args:
        proxy: A Contract object (should have a fallback function).

    Returns:
        (`Variable`) | None : The variable being passed as the destination argument in a delegatecall in the fallback.
    """
    delegate: Optional[Variable] = None
    fallback = proxy.fallback_function
    for node in fallback.all_nodes():
        for ir in node.irs:
            if isinstance(ir, LowLevelCall) and ir.function_name == "delegatecall":
                delegate = ir.destination
        if delegate is not None:
            break
        if (
            node.type == NodeType.ASSEMBLY
            and isinstance(node.inline_asm, str)
            and "delegatecall" in node.inline_asm
        ):
            delegate = extract_delegate_from_asm(proxy, node)
        elif node.type == NodeType.EXPRESSION:
            expression = node.expression
            if isinstance(expression, AssignmentOperation):
                expression = expression.expression_right
            if (
                isinstance(expression, CallExpression)
                and "delegatecall" in str(expression.called)
                and len(expression.arguments) > 1
            ):
                dest = expression.arguments[1]
                if isinstance(dest, CallExpression) and "sload" in str(dest.called):
                    dest = dest.arguments[0]
                if isinstance(dest, Identifier):
                    delegate = dest.value
                    break
                if (
                    isinstance(dest, Literal) and len(dest.value) == 66
                ):  # 32 bytes = 64 chars + "0x" = 66 chars
                    # Storage slot is not declared as a constant, but rather is hardcoded in the assembly,
                    # so create a new StateVariable to represent it.
                    delegate = create_state_variable_from_slot(dest.value)
                    break
    return delegate


def extract_delegate_from_asm(contract: Contract, node: Node) -> Optional[Variable]:
    """
    Finds a Variable with a name matching the argument passed into a delegatecall, when all we have is an Assembly node
    with a block of code as one long string. Usually only the case for solc versions < 0.6.0.
    Can return a newly created StateVariable if an `sload` from a hardcoded storage slot is found in assembly.
    Should typically be called by find_delegate_in_fallback(proxy).
    Args:
        contract: The parent Contract.
        node: The Assembly Node (i.e., node.type == NodeType.ASSEMBLY)

    Returns:
        (`Variable`) | None : The variable being passed as the destination argument in a delegatecall in the fallback.
    """
    asm_split = str(node.inline_asm).split("\n")
    asm = next(line for line in asm_split if "delegatecall" in line)
    params = asm.split("call(")[1].split(", ")
    dest = params[1]
    if dest.endswith(")") and not dest.startswith("sload("):
        dest = params[2]
    if dest.startswith("sload("):
        dest = dest.replace(")", "(").split("(")[1]
        if dest.startswith("0x"):
            return create_state_variable_from_slot(dest)
        if dest.isnumeric():
            slot_idx = int(dest)
            return next(
                (
                    v
                    for v in contract.state_variables_ordered
                    if SlitherReadStorage.get_variable_info(contract, v)[0] == slot_idx
                ),
                None,
            )
        for v in node.function.variables_read_or_written:
            if v.name == dest:
                if isinstance(v, LocalVariable) and v.expression is not None:
                    e = v.expression
                    if isinstance(e, Identifier) and isinstance(e.value, StateVariable):
                        v = e.value
                        # Fall through, return constant storage slot
                if isinstance(v, StateVariable) and v.is_constant:
                    return v
    if "_fallback_asm" in dest or "_slot" in dest:
        dest = dest.split("_")[0]
    return find_delegate_from_name(contract, dest, node.function)


def find_delegate_from_name(
    contract: Contract, dest: str, parent_func: Function
) -> Optional[Variable]:
    """
    Searches for a variable with a given name, starting with StateVariables declared in the contract, followed by
    LocalVariables in the parent function, either declared in the function body or as parameters in the signature.
    Can return a newly created StateVariable if an `sload` from a hardcoded storage slot is found in assembly.
    Args:
        contract: The Contract object to search.
        dest: The variable name to search for.
        parent_func: The Function object to search.

    Returns:
        (`Variable`) | None : The variable with the matching name, if found
    """
    for sv in contract.state_variables:
        if sv.name == dest:
            return sv
    for lv in parent_func.local_variables:
        if lv.name == dest:
            return lv
    for pv in parent_func.parameters + parent_func.returns:
        if pv.name == dest:
            return pv
    if parent_func.contains_assembly:
        for node in parent_func.all_nodes():
            if node.type == NodeType.ASSEMBLY and isinstance(node.inline_asm, str):
                asm = next(
                    (
                        s
                        for s in node.inline_asm.split("\n")
                        if f"{dest}:=sload(" in s.replace(" ", "")
                    ),
                    None,
                )
                if asm:
                    slot = asm.split("sload(")[1].split(")")[0]
                    if slot.startswith("0x"):
                        return create_state_variable_from_slot(slot, name=dest)
                    try:
                        slot_idx = int(slot)
                        return next(
                            (
                                v
                                for v in contract.state_variables_ordered
                                if SlitherReadStorage.get_variable_info(contract, v)[0] == slot_idx
                            ),
                            None,
                        )
                    except TypeError:
                        continue
    return None


def create_state_variable_from_slot(slot: str, name: str = None) -> Optional[StateVariable]:
    """
    Creates a new StateVariable object to wrap a hardcoded storage slot found in assembly.
    Args:
        slot: The storage slot hex string.
        name: Optional name for the variable. The slot string is used if name is not provided.

    Returns:
        A newly created constant StateVariable of type bytes32, with the slot as the variable's expression and name,
        if slot matches the length and prefix of a bytes32. Otherwise, returns None.
    """
    if len(slot) == 66 and slot.startswith("0x"):  # 32 bytes = 64 chars + "0x" = 66 chars
        # Storage slot is not declared as a constant, but rather is hardcoded in the assembly,
        # so create a new StateVariable to represent it.
        v = StateVariable()
        v.is_constant = True
        v.expression = Literal(slot, ElementaryType("bytes32"))
        if name is not None:
            v.name = name
        else:
            v.name = slot
        v.type = ElementaryType("bytes32")
        return v
    # This should probably also handle hashed strings, but for now return None
    return None<|MERGE_RESOLUTION|>--- conflicted
+++ resolved
@@ -369,11 +369,7 @@
         True if the functions differ, otherwise False
     """
     # # If the function content hashes are the same, no need to investigate the function further
-<<<<<<< HEAD
-    # # Leads to false negative, e.g., when binary operation flipped from addition to subtraction.
-=======
     # # Appears to cause false negatives, e.g., when a binary operation is flipped from + to -
->>>>>>> 11ac10f2
     # if f1.source_mapping.content_hash == f2.source_mapping.content_hash:
     #     return False
     # If the hashes differ, it is possible a change in a name or in a comment could be the only difference
