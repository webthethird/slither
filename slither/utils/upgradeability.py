from typing import Optional, Tuple, List, Union, TypedDict
from slither.core.declarations import (
    Contract,
    Structure,
    Enum,
    SolidityVariableComposed,
    SolidityVariable,
    Function,
)
from slither.core.solidity_types import (
    Type,
    ElementaryType,
    ArrayType,
    MappingType,
    UserDefinedType,
)
from slither.core.variables.local_variable import LocalVariable
from slither.core.variables.local_variable_init_from_tuple import LocalVariableInitFromTuple
from slither.core.variables.state_variable import StateVariable
from slither.analyses.data_dependency.data_dependency import get_dependencies
from slither.core.variables.variable import Variable
from slither.core.expressions import (
    Literal,
    Identifier,
    CallExpression,
    AssignmentOperation,
)
from slither.core.cfg.node import Node, NodeType
from slither.slithir.operations import (
    Operation,
    Assignment,
    Index,
    Member,
    Length,
    Binary,
    Unary,
    Condition,
    NewArray,
    NewStructure,
    NewContract,
    NewElementaryType,
    SolidityCall,
    Delete,
    EventCall,
    LibraryCall,
    InternalDynamicCall,
    HighLevelCall,
    LowLevelCall,
    TypeConversion,
    Return,
    Transfer,
    Send,
    Unpack,
    InitArray,
    InternalCall,
)
from slither.slithir.variables import (
    TemporaryVariable,
    TupleVariable,
    Constant,
    ReferenceVariable,
)
from slither.tools.read_storage.read_storage import SlotInfo, SlitherReadStorage


<<<<<<< HEAD
class TaintedExternalContract(TypedDict):
    contract: Contract
    functions: List[Function]
    variables: List[Variable]
=======
class TaintedExternalContract:
    def __init__(self, contract: "Contract") -> None:
        self._contract: Contract = contract
        self._tainted_functions: List[Function] = []
        self._tainted_variables: List[Variable] = []

    @property
    def contract(self) -> Contract:
        return self._contract

    @property
    def tainted_functions(self) -> List[Function]:
        return self._tainted_functions

    def add_tainted_function(self, f: Function):
        self._tainted_functions.append(f)

    @property
    def tainted_variables(self) -> List[Variable]:
        return self._tainted_variables

    def add_tainted_variable(self, v: Variable):
        self._tainted_variables.append(v)
>>>>>>> af7279a6


# pylint: disable=too-many-locals
def compare(
    v1: Contract, v2: Contract, include_external: bool = False
) -> Tuple[
    List[Variable],
    List[Variable],
    List[Variable],
    List[Function],
    List[Function],
    List[Function],
<<<<<<< HEAD
=======
    List[TaintedExternalContract],
>>>>>>> af7279a6
]:
    """
    Compares two versions of a contract. Most useful for upgradeable (logic) contracts,
    but does not require that Contract.is_upgradeable returns true for either contract.

    Args:
        v1: Original version of (upgradeable) contract
        v2: Updated version of (upgradeable) contract
        include_external: Optional flag to enable cross-contract external taint analysis

    Returns:
        missing-vars-in-v2: list[Variable],
        new-variables: list[Variable],
        tainted-variables: list[Variable],
        new-functions: list[Function],
        modified-functions: list[Function],
        tainted-functions: list[Function]
        tainted-contracts: list[TaintedExternalContract]
    """

    order_vars1 = [
        v for v in v1.state_variables_ordered if not v.is_constant and not v.is_immutable
    ]
    order_vars2 = [
        v for v in v2.state_variables_ordered if not v.is_constant and not v.is_immutable
    ]
    func_sigs1 = [function.solidity_signature for function in v1.functions]
    func_sigs2 = [function.solidity_signature for function in v2.functions]

    missing_vars_in_v2 = []
    new_variables = []
    tainted_variables = []
    new_functions = []
    modified_functions = []
    tainted_functions = []

    # Since this is not a detector, include any missing variables in the v2 contract
    if len(order_vars2) < len(order_vars1):
        missing_vars_in_v2.extend(get_missing_vars(v1, v2))

    # Find all new and modified functions in the v2 contract
    new_modified_functions = []
    new_modified_function_vars = []
    for sig in func_sigs2:
        function = v2.get_function_from_signature(sig)
        orig_function = v1.get_function_from_signature(sig)
        if sig not in func_sigs1:
            new_modified_functions.append(function)
            new_functions.append(function)
            new_modified_function_vars += function.all_state_variables_written()
        elif not function.is_constructor_variables and is_function_modified(
            orig_function, function
        ):
            new_modified_functions.append(function)
            modified_functions.append(function)
            new_modified_function_vars += function.all_state_variables_written()

    # Find all unmodified functions that call a modified function or read/write the
    # same state variable(s) as a new/modified function, i.e., tainted functions
    for function in v2.functions:
        if (
            function in new_modified_functions
            or function.is_constructor
            or function.name.startswith("slither")
        ):
            continue
        modified_calls = [
            func for func in new_modified_functions if func in function.internal_calls
        ]
        tainted_vars = [
            var
            for var in set(new_modified_function_vars)
            if var in function.all_state_variables_read() + function.all_state_variables_written()
            and not var.is_constant
            and not var.is_immutable
        ]
        if len(modified_calls) > 0 or len(tainted_vars) > 0:
            tainted_functions.append(function)

    # Find all new or tainted variables, i.e., variables that are written by a new/modified/tainted function
    for var in order_vars2:
        written_by = v2.get_functions_writing_to_variable(var)
        if next((v for v in v1.state_variables_ordered if v.name == var.name), None) is None:
            new_variables.append(var)
        elif any(func in written_by for func in new_modified_functions + tainted_functions):
            tainted_variables.append(var)

    tainted_contracts = []
    if include_external:
        # Find all external contracts and functions called by new/modified/tainted functions
        tainted_contracts = tainted_external_contracts(
            new_functions + modified_functions + tainted_functions
        )

    return (
        missing_vars_in_v2,
        new_variables,
        tainted_variables,
        new_functions,
        modified_functions,
        tainted_functions,
        tainted_contracts,
    )


def tainted_external_contracts(funcs: List[Function]) -> List[TaintedExternalContract]:
    """
    Takes a list of functions from one contract, finds any calls in these to functions in external contracts,
    and determines which variables and functions in the external contracts are tainted by these external calls.
    Args:
        funcs: a list of Function objects to search for external calls.

    Returns:
        TaintedExternalContract() (
            contract: Contract,
            tainted_functions: List[TaintedFunction],
            tainted_variables: List[TaintedVariable]
        )
    """
    tainted_contracts: dict[str, TaintedExternalContract] = {}
    tainted_list: list[TaintedExternalContract] = []

    for func in funcs:
        for contract, target in func.all_high_level_calls():
            if contract.is_library:
                # Not interested in library calls
                continue
            if contract.name not in tainted_contracts:
                # A contract may be tainted by multiple function calls - only make one TaintedExternalContract object
                tainted_contracts[contract.name] = TaintedExternalContract(contract)
            if (
                isinstance(target, Function)
                and target not in funcs
                and target not in (f for f in tainted_contracts[contract.name].tainted_functions)
                and not (target.is_constructor or target.is_fallback or target.is_receive)
            ):
                # Found a high-level call to a new tainted function
                tainted_contracts[contract.name].add_tainted_function(target)
                for var in target.all_state_variables_written():
                    # Consider as tainted all variables written by the tainted function
                    if var not in (v for v in tainted_contracts[contract.name].tainted_variables):
                        tainted_contracts[contract.name].add_tainted_variable(var)
            elif (
                isinstance(target, StateVariable)
                and target not in (v for v in tainted_contracts[contract.name].tainted_variables)
                and not (target.is_constant or target.is_immutable)
            ):
                # Found a new high-level call to a public state variable getter
                tainted_contracts[contract.name].add_tainted_variable(target)
    for c in tainted_contracts.values():
        tainted_list.append(c)
        contract = c.contract
        variables = c.tainted_variables
        for var in variables:
            # For each tainted variable, consider as tainted any function that reads or writes to it
            read_write = set(
                contract.get_functions_reading_from_variable(var)
                + contract.get_functions_writing_to_variable(var)
            )
            for f in read_write:
                if f not in tainted_contracts[contract.name].tainted_functions and not (
                    f.is_constructor or f.is_fallback or f.is_receive
                ):
                    c.add_tainted_function(f)
    return tainted_list


def tainted_inheriting_contracts(
    tainted_contracts: List[TaintedExternalContract], contracts: List[Contract] = None
) -> List[TaintedExternalContract]:
    """
    Takes a list of TaintedExternalContract obtained from tainted_external_contracts, and finds any contracts which
    inherit a tainted contract, as well as any functions that call tainted functions or read tainted variables in
    the inherited contract.
    Args:
        tainted_contracts: the list obtained from `tainted_external_contracts` or `compare`.
        contracts: (optional) the list of contracts to check for inheritance. If not provided, defaults to
                    `contract.compilation_unit.contracts` for each contract in tainted_contracts.

    Returns:
        An updated list of TaintedExternalContract, including all from the input list.
    """
    for tainted in tainted_contracts:
        contract = tainted.contract
        check_contracts = contracts
        if contracts is None:
            check_contracts = contract.compilation_unit.contracts
        # We are only interested in checking contracts that inherit a tainted contract
        check_contracts = [
            c
            for c in check_contracts
            if c.name not in [t.contract.name for t in tainted_contracts]
            and contract.name in [i.name for i in c.inheritance]
        ]
        for c in check_contracts:
            new_taint = TaintedExternalContract(c)
            for f in c.functions_declared:
                # Search for functions that call an inherited tainted function or access an inherited tainted variable
                internal_calls = [c for c in f.all_internal_calls() if isinstance(c, Function)]
                if any(
                    call.canonical_name == t.canonical_name
                    for t in tainted.tainted_functions
                    for call in internal_calls
                ) or any(
                    var.canonical_name == t.canonical_name
                    for t in tainted.tainted_variables
                    for var in f.all_state_variables_read() + f.all_state_variables_written()
                ):
                    new_taint.add_tainted_function(f)
            for f in new_taint.tainted_functions:
                # For each newly found tainted function, consider as tainted any variable it writes to
                for var in f.all_state_variables_written():
                    if var not in (
                        v for v in tainted.tainted_variables + new_taint.tainted_variables
                    ):
                        new_taint.add_tainted_variable(var)
            for var in new_taint.tainted_variables:
                # For each newly found tainted variable, consider as tainted any function that reads or writes to it
                read_write = set(
                    contract.get_functions_reading_from_variable(var)
                    + contract.get_functions_writing_to_variable(var)
                )
                for f in read_write:
                    if f not in (
                        t for t in tainted.tainted_functions + new_taint.tainted_functions
                    ) and not (f.is_constructor or f.is_fallback or f.is_receive):
                        new_taint.add_tainted_function(f)
            if len(new_taint.tainted_functions) > 0:
                tainted_contracts.append(new_taint)
    return tainted_contracts


def get_missing_vars(v1: Contract, v2: Contract) -> List[StateVariable]:
    """
    Gets all non-constant/immutable StateVariables that appear in v1 but not v2
    Args:
        v1: Contract version 1
        v2: Contract version 2

    Returns:
        List of StateVariables from v1 missing in v2
    """
    results = []
    order_vars1 = [
        v for v in v1.state_variables_ordered if not v.is_constant and not v.is_immutable
    ]
    order_vars2 = [
        v for v in v2.state_variables_ordered if not v.is_constant and not v.is_immutable
    ]
    if len(order_vars2) < len(order_vars1):
        for variable in order_vars1:
            if variable.name not in [v.name for v in order_vars2]:
                results.append(variable)
    return results


def is_function_modified(f1: Function, f2: Function) -> bool:
    """
    Compares two versions of a function, and returns True if the function has been modified.
    First checks whether the functions' content hashes are equal to quickly rule out identical functions.
    Walks the CFGs and compares IR operations if hashes differ to rule out false positives, i.e., from changed comments.

    Args:
        f1: Original version of the function
        f2: New version of the function

    Returns:
        True if the functions differ, otherwise False
    """
    # # If the function content hashes are the same, no need to investigate the function further
    # # Appears to cause false negatives, e.g., when a binary operation is flipped from + to -
    # if f1.source_mapping.content_hash == f2.source_mapping.content_hash:
    #     return False
    # If the hashes differ, it is possible a change in a name or in a comment could be the only difference
    # So we need to resort to walking through the CFG and comparing the IR operations
    queue_f1 = [f1.entry_point]
    queue_f2 = [f2.entry_point]
    visited = []
    while len(queue_f1) > 0 and len(queue_f2) > 0:
        node_f1 = queue_f1.pop(0)
        node_f2 = queue_f2.pop(0)
        visited.extend([node_f1, node_f2])
        queue_f1.extend(son for son in node_f1.sons if son not in visited)
        queue_f2.extend(son for son in node_f2.sons if son not in visited)
        for i, ir in enumerate(node_f1.irs):
            if encode_ir_for_compare(ir) != encode_ir_for_compare(node_f2.irs[i]):
                return True
    return False


# pylint: disable=too-many-branches
def ntype(_type: Union[Type, str]) -> str:
    if isinstance(_type, ElementaryType):
        _type = str(_type)
    elif isinstance(_type, ArrayType):
        if isinstance(_type.type, ElementaryType):
            _type = str(_type)
        else:
            _type = "user_defined_array"
    elif isinstance(_type, Structure):
        _type = str(_type)
    elif isinstance(_type, Enum):
        _type = str(_type)
    elif isinstance(_type, MappingType):
        _type = str(_type)
    elif isinstance(_type, UserDefinedType):
        if isinstance(_type.type, Contract):
            _type = f"contract({_type.type.name})"
        elif isinstance(_type.type, Structure):
            _type = f"struct({_type.type.name})"
        elif isinstance(_type.type, Enum):
            _type = f"enum({_type.type.name})"
    else:
        _type = str(_type)

    _type = _type.replace(" memory", "")
    _type = _type.replace(" storage ref", "")

    if "struct" in _type:
        return "struct"
    if "enum" in _type:
        return "enum"
    if "tuple" in _type:
        return "tuple"
    if "contract" in _type:
        return "contract"
    if "mapping" in _type:
        return "mapping"
    return _type.replace(" ", "_")


# pylint: disable=too-many-branches
def encode_ir_for_compare(ir: Operation) -> str:
    # operations
    if isinstance(ir, Assignment):
        return f"({encode_var_for_compare(ir.lvalue)}):=({encode_var_for_compare(ir.rvalue)})"
    if isinstance(ir, Index):
        return f"index({ntype(ir.variable_right.type)})"
    if isinstance(ir, Member):
        return "member"  # .format(ntype(ir._type))
    if isinstance(ir, Length):
        return "length"
    if isinstance(ir, Binary):
        return f"binary({encode_var_for_compare(ir.variable_left)}{ir.type}{encode_var_for_compare(ir.variable_right)})"
    if isinstance(ir, Unary):
        return f"unary({str(ir.type)})"
    if isinstance(ir, Condition):
        return f"condition({encode_var_for_compare(ir.value)})"
    if isinstance(ir, NewStructure):
        return "new_structure"
    if isinstance(ir, NewContract):
        return "new_contract"
    if isinstance(ir, NewArray):
        return f"new_array({ntype(ir.array_type)})"
    if isinstance(ir, NewElementaryType):
        return f"new_elementary({ntype(ir.type)})"
    if isinstance(ir, Delete):
        return f"delete({encode_var_for_compare(ir.lvalue)},{encode_var_for_compare(ir.variable)})"
    if isinstance(ir, SolidityCall):
        return f"solidity_call({ir.function.full_name})"
    if isinstance(ir, InternalCall):
        return f"internal_call({ntype(ir.type_call)})"
    if isinstance(ir, EventCall):  # is this useful?
        return "event"
    if isinstance(ir, LibraryCall):
        return "library_call"
    if isinstance(ir, InternalDynamicCall):
        return "internal_dynamic_call"
    if isinstance(ir, HighLevelCall):  # TODO: improve
        return "high_level_call"
    if isinstance(ir, LowLevelCall):  # TODO: improve
        return "low_level_call"
    if isinstance(ir, TypeConversion):
        return f"type_conversion({ntype(ir.type)})"
    if isinstance(ir, Return):  # this can be improved using values
        return "return"  # .format(ntype(ir.type))
    if isinstance(ir, Transfer):
        return f"transfer({encode_var_for_compare(ir.call_value)})"
    if isinstance(ir, Send):
        return f"send({encode_var_for_compare(ir.call_value)})"
    if isinstance(ir, Unpack):  # TODO: improve
        return "unpack"
    if isinstance(ir, InitArray):  # TODO: improve
        return "init_array"

    # default
    return ""


# pylint: disable=too-many-branches
def encode_var_for_compare(var: Variable) -> str:

    # variables
    if isinstance(var, Constant):
        return f"constant({ntype(var.type)})"
    if isinstance(var, SolidityVariableComposed):
        return f"solidity_variable_composed({var.name})"
    if isinstance(var, SolidityVariable):
        return f"solidity_variable{var.name}"
    if isinstance(var, TemporaryVariable):
        return "temporary_variable"
    if isinstance(var, ReferenceVariable):
        return f"reference({ntype(var.type)})"
    if isinstance(var, LocalVariable):
        return f"local_solc_variable({var.location})"
    if isinstance(var, StateVariable):
        return f"state_solc_variable({ntype(var.type)})"
    if isinstance(var, LocalVariableInitFromTuple):
        return "local_variable_init_tuple"
    if isinstance(var, TupleVariable):
        return "tuple_variable"

    # default
    return ""


def get_proxy_implementation_slot(proxy: Contract) -> Optional[SlotInfo]:
    """
    Gets information about the storage slot where a proxy's implementation address is stored.
    Args:
        proxy: A Contract object (proxy.is_upgradeable_proxy should be true).

    Returns:
        (`SlotInfo`) | None : A dictionary of the slot information.
    """

    delegate = get_proxy_implementation_var(proxy)
    if isinstance(delegate, StateVariable):
        if not delegate.is_constant and not delegate.is_immutable:
            srs = SlitherReadStorage([proxy], 20)
            return srs.get_storage_slot(delegate, proxy)
        if delegate.is_constant and delegate.type.name == "bytes32":
            return SlotInfo(
                name=delegate.name,
                type_string="address",
                slot=int(delegate.expression.value, 16),
                size=160,
                offset=0,
            )
    return None


def get_proxy_implementation_var(proxy: Contract) -> Optional[Variable]:
    """
    Gets the Variable that stores a proxy's implementation address. Uses data dependency to trace any LocalVariable
    that is passed into a delegatecall as the target address back to its data source, ideally a StateVariable.
    Can return a newly created StateVariable if an `sload` from a hardcoded storage slot is found in assembly.
    Args:
        proxy: A Contract object (proxy.is_upgradeable_proxy should be true).

    Returns:
        (`Variable`) | None : The variable, ideally a StateVariable, which stores the proxy's implementation address.
    """
    if not proxy.is_upgradeable_proxy or not proxy.fallback_function:
        return None

    delegate = find_delegate_in_fallback(proxy)
    if isinstance(delegate, LocalVariable):
        dependencies = get_dependencies(delegate, proxy)
        try:
            delegate = next(var for var in dependencies if isinstance(var, StateVariable))
        except StopIteration:
<<<<<<< HEAD
            # TODO: Handle case where get_dependencies does not return any state variables.
=======
            # TODO: Handle cases where get_dependencies doesn't return any state variables.
>>>>>>> af7279a6
            return delegate
    return delegate


def find_delegate_in_fallback(proxy: Contract) -> Optional[Variable]:
    """
    Searches a proxy's fallback function for a delegatecall, then extracts the Variable being passed in as the target.
    Can return a newly created StateVariable if an `sload` from a hardcoded storage slot is found in assembly.
    Should typically be called by get_proxy_implementation_var(proxy).
    Args:
        proxy: A Contract object (should have a fallback function).

    Returns:
        (`Variable`) | None : The variable being passed as the destination argument in a delegatecall in the fallback.
    """
    delegate: Optional[Variable] = None
    fallback = proxy.fallback_function
    for node in fallback.all_nodes():
        for ir in node.irs:
            if isinstance(ir, LowLevelCall) and ir.function_name == "delegatecall":
                delegate = ir.destination
        if delegate is not None:
            break
        if (
            node.type == NodeType.ASSEMBLY
            and isinstance(node.inline_asm, str)
            and "delegatecall" in node.inline_asm
        ):
            delegate = extract_delegate_from_asm(proxy, node)
        elif node.type == NodeType.EXPRESSION:
            expression = node.expression
            if isinstance(expression, AssignmentOperation):
                expression = expression.expression_right
            if (
                isinstance(expression, CallExpression)
                and "delegatecall" in str(expression.called)
                and len(expression.arguments) > 1
            ):
                dest = expression.arguments[1]
                if isinstance(dest, CallExpression) and "sload" in str(dest.called):
                    dest = dest.arguments[0]
                if isinstance(dest, Identifier):
                    delegate = dest.value
                    break
                if (
                    isinstance(dest, Literal) and len(dest.value) == 66
                ):  # 32 bytes = 64 chars + "0x" = 66 chars
                    # Storage slot is not declared as a constant, but rather is hardcoded in the assembly,
                    # so create a new StateVariable to represent it.
                    delegate = create_state_variable_from_slot(dest.value)
                    break
    return delegate


def extract_delegate_from_asm(contract: Contract, node: Node) -> Optional[Variable]:
    """
    Finds a Variable with a name matching the argument passed into a delegatecall, when all we have is an Assembly node
    with a block of code as one long string. Usually only the case for solc versions < 0.6.0.
    Can return a newly created StateVariable if an `sload` from a hardcoded storage slot is found in assembly.
    Should typically be called by find_delegate_in_fallback(proxy).
    Args:
        contract: The parent Contract.
        node: The Assembly Node (i.e., node.type == NodeType.ASSEMBLY)

    Returns:
        (`Variable`) | None : The variable being passed as the destination argument in a delegatecall in the fallback.
    """
    asm_split = str(node.inline_asm).split("\n")
    asm = next(line for line in asm_split if "delegatecall" in line)
    params = asm.split("call(")[1].split(", ")
    dest = params[1]
    if dest.endswith(")") and not dest.startswith("sload("):
        dest = params[2]
    if dest.startswith("sload("):
        dest = dest.replace(")", "(").split("(")[1]
        if dest.startswith("0x"):
            return create_state_variable_from_slot(dest)
        if dest.isnumeric():
            slot_idx = int(dest)
            return next(
                (
                    v
                    for v in contract.state_variables_ordered
                    if SlitherReadStorage.get_variable_info(contract, v)[0] == slot_idx
                ),
                None,
            )
        for v in node.function.variables_read_or_written:
            if v.name == dest:
                if isinstance(v, LocalVariable) and v.expression is not None:
                    e = v.expression
                    if isinstance(e, Identifier) and isinstance(e.value, StateVariable):
                        v = e.value
                        # Fall through, return constant storage slot
                if isinstance(v, StateVariable) and v.is_constant:
                    return v
    if "_fallback_asm" in dest or "_slot" in dest:
        dest = dest.split("_")[0]
    return find_delegate_from_name(contract, dest, node.function)


def find_delegate_from_name(
    contract: Contract, dest: str, parent_func: Function
) -> Optional[Variable]:
    """
    Searches for a variable with a given name, starting with StateVariables declared in the contract, followed by
    LocalVariables in the parent function, either declared in the function body or as parameters in the signature.
    Can return a newly created StateVariable if an `sload` from a hardcoded storage slot is found in assembly.
    Args:
        contract: The Contract object to search.
        dest: The variable name to search for.
        parent_func: The Function object to search.

    Returns:
        (`Variable`) | None : The variable with the matching name, if found
    """
    for sv in contract.state_variables:
        if sv.name == dest:
            return sv
    for lv in parent_func.local_variables:
        if lv.name == dest:
            return lv
    for pv in parent_func.parameters + parent_func.returns:
        if pv.name == dest:
            return pv
    if parent_func.contains_assembly:
        for node in parent_func.all_nodes():
            if node.type == NodeType.ASSEMBLY and isinstance(node.inline_asm, str):
                asm = next(
                    (
                        s
                        for s in node.inline_asm.split("\n")
                        if f"{dest}:=sload(" in s.replace(" ", "")
                    ),
                    None,
                )
                if asm:
                    slot = asm.split("sload(")[1].split(")")[0]
                    if slot.startswith("0x"):
                        return create_state_variable_from_slot(slot, name=dest)
                    try:
                        slot_idx = int(slot)
                        return next(
                            (
                                v
                                for v in contract.state_variables_ordered
                                if SlitherReadStorage.get_variable_info(contract, v)[0] == slot_idx
                            ),
                            None,
                        )
                    except TypeError:
                        continue
    return None


def create_state_variable_from_slot(slot: str, name: str = None) -> Optional[StateVariable]:
    """
    Creates a new StateVariable object to wrap a hardcoded storage slot found in assembly.
    Args:
        slot: The storage slot hex string.
        name: Optional name for the variable. The slot string is used if name is not provided.

    Returns:
        A newly created constant StateVariable of type bytes32, with the slot as the variable's expression and name,
        if slot matches the length and prefix of a bytes32. Otherwise, returns None.
    """
    if len(slot) == 66 and slot.startswith("0x"):  # 32 bytes = 64 chars + "0x" = 66 chars
        # Storage slot is not declared as a constant, but rather is hardcoded in the assembly,
        # so create a new StateVariable to represent it.
        v = StateVariable()
        v.is_constant = True
        v.expression = Literal(slot, ElementaryType("bytes32"))
        if name is not None:
            v.name = name
        else:
            v.name = slot
        v.type = ElementaryType("bytes32")
        return v
    # This should probably also handle hashed strings, but for now return None
    return None<|MERGE_RESOLUTION|>--- conflicted
+++ resolved
@@ -1,4 +1,4 @@
-from typing import Optional, Tuple, List, Union, TypedDict
+from typing import Optional, Tuple, List, Union
 from slither.core.declarations import (
     Contract,
     Structure,
@@ -63,12 +63,6 @@
 from slither.tools.read_storage.read_storage import SlotInfo, SlitherReadStorage
 
 
-<<<<<<< HEAD
-class TaintedExternalContract(TypedDict):
-    contract: Contract
-    functions: List[Function]
-    variables: List[Variable]
-=======
 class TaintedExternalContract:
     def __init__(self, contract: "Contract") -> None:
         self._contract: Contract = contract
@@ -92,7 +86,6 @@
 
     def add_tainted_variable(self, v: Variable):
         self._tainted_variables.append(v)
->>>>>>> af7279a6
 
 
 # pylint: disable=too-many-locals
@@ -105,10 +98,7 @@
     List[Function],
     List[Function],
     List[Function],
-<<<<<<< HEAD
-=======
     List[TaintedExternalContract],
->>>>>>> af7279a6
 ]:
     """
     Compares two versions of a contract. Most useful for upgradeable (logic) contracts,
@@ -571,11 +561,7 @@
         try:
             delegate = next(var for var in dependencies if isinstance(var, StateVariable))
         except StopIteration:
-<<<<<<< HEAD
-            # TODO: Handle case where get_dependencies does not return any state variables.
-=======
             # TODO: Handle cases where get_dependencies doesn't return any state variables.
->>>>>>> af7279a6
             return delegate
     return delegate
 
