""""
    Contract module
"""
import logging
from collections import defaultdict
from pathlib import Path
from typing import Optional, List, Dict, Callable, Tuple, TYPE_CHECKING, Union, Set

from crytic_compile.platform import Type as PlatformType

from slither.core.cfg.scope import Scope
from slither.core.solidity_types.type import Type
from slither.core.source_mapping.source_mapping import SourceMapping

from slither.core.declarations.function import Function, FunctionType, FunctionLanguage
from slither.utils.erc import (
    ERC20_signatures,
    ERC165_signatures,
    ERC223_signatures,
    ERC721_signatures,
    ERC1820_signatures,
    ERC777_signatures,
    ERC1155_signatures,
    ERC2612_signatures,
    ERC1363_signatures,
    ERC4524_signatures,
    ERC4626_signatures,
)
from slither.utils.tests_pattern import is_test_contract

# pylint: disable=too-many-lines,too-many-instance-attributes,import-outside-toplevel,too-many-nested-blocks
if TYPE_CHECKING:
    from slither.utils.type_helpers import LibraryCallType, HighLevelCallType, InternalCallType
    from slither.core.declarations import (
        Enum,
        Event,
        Modifier,
        EnumContract,
        StructureContract,
        FunctionContract,
    )
    from slither.slithir.variables.variable import SlithIRVariable
    from slither.core.variables.variable import Variable
    from slither.core.variables.state_variable import StateVariable
    from slither.core.compilation_unit import SlitherCompilationUnit
    from slither.core.declarations.custom_error_contract import CustomErrorContract
    from slither.core.scope.scope import FileScope


LOGGER = logging.getLogger("Contract")


class Contract(SourceMapping):  # pylint: disable=too-many-public-methods
    """
    Contract class
    """

    def __init__(self, compilation_unit: "SlitherCompilationUnit", scope: "FileScope"):
        super().__init__()

        self._name: Optional[str] = None
        self._id: Optional[int] = None
        self._inheritance: List["Contract"] = []  # all contract inherited, c3 linearization
        self._immediate_inheritance: List["Contract"] = []  # immediate inheritance

        # Constructors called on contract's definition
        # contract B is A(1) { ..
        self._explicit_base_constructor_calls: List["Contract"] = []

        self._enums: Dict[str, "EnumContract"] = {}
        self._structures: Dict[str, "StructureContract"] = {}
        self._events: Dict[str, "Event"] = {}
        self._variables: Dict[str, "StateVariable"] = {}
        self._variables_ordered: List["StateVariable"] = []
        self._modifiers: Dict[str, "Modifier"] = {}
        self._functions: Dict[str, "FunctionContract"] = {}
        self._linearizedBaseContracts: List[int] = []
        self._custom_errors: Dict[str, "CustomErrorContract"] = {}

        # The only str is "*"
        self._using_for: Dict[Union[str, Type], List[Type]] = {}
        self._kind: Optional[str] = None
        self._is_interface: bool = False
        self._is_library: bool = False

        self._signatures: Optional[List[str]] = None
        self._signatures_declared: Optional[List[str]] = None

        self._is_upgradeable: Optional[bool] = None
        self._is_upgradeable_proxy: Optional[bool] = None
<<<<<<< HEAD
        self._fallback_function: Optional["FunctionContract"] = None
        self._is_proxy: Optional[bool] = None
        self._delegate_variable: Optional["Variable"] = None
        self._proxy_impl_setter: Optional["Function"] = None
        self._proxy_impl_getter: Optional["Function"] = None
        self._proxy_impl_slot: Optional["Variable"] = None
=======
        self._upgradeable_version: Optional[str] = None
>>>>>>> 7ea57272

        self.is_top_level = False  # heavily used, so no @property

        self._initial_state_variables: List["StateVariable"] = []  # ssa

        self._is_incorrectly_parsed: bool = False

        self._available_functions_as_dict: Optional[Dict[str, "Function"]] = None
        self._all_functions_called: Optional[List["InternalCallType"]] = None

        self.compilation_unit: "SlitherCompilationUnit" = compilation_unit
        self.file_scope: "FileScope" = scope

        # memoize
        self._state_variables_used_in_reentrant_targets: Optional[
            Dict["StateVariable", Set[Union["StateVariable", "Function"]]]
        ] = None

    ###################################################################################
    ###################################################################################
    # region General's properties
    ###################################################################################
    ###################################################################################

    @property
    def name(self) -> str:
        """str: Name of the contract."""
        assert self._name
        return self._name

    @name.setter
    def name(self, name: str):
        self._name = name

    @property
    def id(self) -> int:
        """Unique id."""
        assert self._id
        return self._id

    @id.setter
    def id(self, new_id):
        """Unique id."""
        self._id = new_id

    @property
    def contract_kind(self) -> Optional[str]:
        """
        contract_kind can be None if the legacy ast format is used
        :return:
        """
        return self._kind

    @contract_kind.setter
    def contract_kind(self, kind):
        self._kind = kind

    @property
    def is_interface(self) -> bool:
        return self._is_interface

    @is_interface.setter
    def is_interface(self, is_interface: bool):
        self._is_interface = is_interface

    @property
    def is_library(self) -> bool:
        return self._is_library

    @is_library.setter
    def is_library(self, is_library: bool):
        self._is_library = is_library

    # endregion
    ###################################################################################
    ###################################################################################
    # region Structures
    ###################################################################################
    ###################################################################################

    @property
    def structures(self) -> List["StructureContract"]:
        """
        list(Structure): List of the structures
        """
        return list(self._structures.values())

    @property
    def structures_inherited(self) -> List["StructureContract"]:
        """
        list(Structure): List of the inherited structures
        """
        return [s for s in self.structures if s.contract != self]

    @property
    def structures_declared(self) -> List["StructureContract"]:
        """
        list(Structues): List of the structures declared within the contract (not inherited)
        """
        return [s for s in self.structures if s.contract == self]

    @property
    def structures_as_dict(self) -> Dict[str, "StructureContract"]:
        return self._structures

    # endregion
    ###################################################################################
    ###################################################################################
    # region Enums
    ###################################################################################
    ###################################################################################

    @property
    def enums(self) -> List["EnumContract"]:
        return list(self._enums.values())

    @property
    def enums_inherited(self) -> List["EnumContract"]:
        """
        list(Enum): List of the inherited enums
        """
        return [e for e in self.enums if e.contract != self]

    @property
    def enums_declared(self) -> List["EnumContract"]:
        """
        list(Enum): List of the enums declared within the contract (not inherited)
        """
        return [e for e in self.enums if e.contract == self]

    @property
    def enums_as_dict(self) -> Dict[str, "EnumContract"]:
        return self._enums

    # endregion
    ###################################################################################
    ###################################################################################
    # region Events
    ###################################################################################
    ###################################################################################

    @property
    def events(self) -> List["Event"]:
        """
        list(Event): List of the events
        """
        return list(self._events.values())

    @property
    def events_inherited(self) -> List["Event"]:
        """
        list(Event): List of the inherited events
        """
        return [e for e in self.events if e.contract != self]

    @property
    def events_declared(self) -> List["Event"]:
        """
        list(Event): List of the events declared within the contract (not inherited)
        """
        return [e for e in self.events if e.contract == self]

    @property
    def events_as_dict(self) -> Dict[str, "Event"]:
        return self._events

    # endregion
    ###################################################################################
    ###################################################################################
    # region Using for
    ###################################################################################
    ###################################################################################

    @property
    def using_for(self) -> Dict[Union[str, Type], List[Type]]:
        return self._using_for

    # endregion
    ###################################################################################
    ###################################################################################
    # region Custom Errors
    ###################################################################################
    ###################################################################################

    @property
    def custom_errors(self) -> List["CustomErrorContract"]:
        """
        list(CustomErrorContract): List of the contract's custom errors
        """
        return list(self._custom_errors.values())

    @property
    def custom_errors_inherited(self) -> List["CustomErrorContract"]:
        """
        list(CustomErrorContract): List of the inherited custom errors
        """
        return [s for s in self.custom_errors if s.contract != self]

    @property
    def custom_errors_declared(self) -> List["CustomErrorContract"]:
        """
        list(CustomErrorContract): List of the custom errors declared within the contract (not inherited)
        """
        return [s for s in self.custom_errors if s.contract == self]

    @property
    def custom_errors_as_dict(self) -> Dict[str, "CustomErrorContract"]:
        return self._custom_errors

    # endregion
    ###################################################################################
    ###################################################################################
    # region Variables
    ###################################################################################
    ###################################################################################

    @property
    def variables(self) -> List["StateVariable"]:
        """
        list(StateVariable): List of the state variables. Alias to self.state_variables
        """
        return list(self.state_variables)

    @property
    def variables_as_dict(self) -> Dict[str, "StateVariable"]:
        return self._variables

    @property
    def state_variables(self) -> List["StateVariable"]:
        """
        list(StateVariable): List of the state variables.
        """
        return list(self._variables.values())

    @property
    def state_variables_entry_points(self) -> List["StateVariable"]:
        """
        list(StateVariable): List of the state variables that are public.
        """
        return [var for var in self._variables.values() if var.visibility == "public"]

    @property
    def state_variables_ordered(self) -> List["StateVariable"]:
        """
        list(StateVariable): List of the state variables by order of declaration.
        """
        return list(self._variables_ordered)

    def add_variables_ordered(self, new_vars: List["StateVariable"]):
        self._variables_ordered += new_vars

    @property
    def state_variables_inherited(self) -> List["StateVariable"]:
        """
        list(StateVariable): List of the inherited state variables
        """
        return [s for s in self.state_variables if s.contract != self]

    @property
    def state_variables_declared(self) -> List["StateVariable"]:
        """
        list(StateVariable): List of the state variables declared within the contract (not inherited)
        """
        return [s for s in self.state_variables if s.contract == self]

    @property
    def slithir_variables(self) -> List["SlithIRVariable"]:
        """
        List all of the slithir variables (non SSA)
        """
        slithir_variabless = [f.slithir_variables for f in self.functions + self.modifiers]  # type: ignore
        slithir_variables = [item for sublist in slithir_variabless for item in sublist]
        return list(set(slithir_variables))

    @property
    def state_variables_used_in_reentrant_targets(
        self,
    ) -> Dict["StateVariable", Set[Union["StateVariable", "Function"]]]:
        """
        Returns the state variables used in reentrant targets. Heuristics:
        - Variable used (read/write) in entry points that are reentrant
        - State variables that are public

        """
        from slither.core.variables.state_variable import StateVariable

        if self._state_variables_used_in_reentrant_targets is None:
            reentrant_functions = [f for f in self.functions_entry_points if f.is_reentrant]
            variables_used: Dict[
                StateVariable, Set[Union[StateVariable, "Function"]]
            ] = defaultdict(set)
            for function in reentrant_functions:
                for ir in function.all_slithir_operations():
                    state_variables = [v for v in ir.used if isinstance(v, StateVariable)]
                    for state_variable in state_variables:
                        variables_used[state_variable].add(ir.node.function)
            for variable in [v for v in self.state_variables if v.visibility == "public"]:
                variables_used[variable].add(variable)
            self._state_variables_used_in_reentrant_targets = variables_used
        return self._state_variables_used_in_reentrant_targets

    # endregion
    ###################################################################################
    ###################################################################################
    # region Constructors
    ###################################################################################
    ###################################################################################

    @property
    def constructor(self) -> Optional["Function"]:
        """
        Return the contract's immediate constructor.
        If there is no immediate constructor, returns the first constructor
        executed, following the c3 linearization
        Return None if there is no constructor.
        """
        cst = self.constructors_declared
        if cst:
            return cst
        for inherited_contract in self.inheritance:
            cst = inherited_contract.constructors_declared
            if cst:
                return cst
        return None

    @property
    def constructors_declared(self) -> Optional["Function"]:
        return next(
            (
                func
                for func in self.functions
                if func.is_constructor and func.contract_declarer == self
            ),
            None,
        )

    @property
    def constructors(self) -> List["Function"]:
        """
        Return the list of constructors (including inherited)
        """
        return [func for func in self.functions if func.is_constructor]

    @property
    def explicit_base_constructor_calls(self) -> List["Function"]:
        """
        list(Function): List of the base constructors called explicitly by this contract definition.

                        Base constructors called by any constructor definition will not be included.
                        Base constructors implicitly called by the contract definition (without
                        parenthesis) will not be included.

                        On "contract B is A(){..}" it returns the constructor of A
        """
        return [c.constructor for c in self._explicit_base_constructor_calls if c.constructor]

    # endregion
    ###################################################################################
    ###################################################################################
    # region Functions and Modifiers
    ###################################################################################
    ###################################################################################

    @property
    def functions_signatures(self) -> List[str]:
        """
        Return the signatures of all the public/eterxnal functions/state variables
        :return: list(string) the signatures of all the functions that can be called
        """
        if self._signatures is None:
            sigs = [
                v.full_name for v in self.state_variables if v.visibility in ["public", "external"]
            ]

            sigs += {f.full_name for f in self.functions if f.visibility in ["public", "external"]}
            self._signatures = list(set(sigs))
        return self._signatures

    @property
    def functions_signatures_declared(self) -> List[str]:
        """
        Return the signatures of the public/eterxnal functions/state variables that are declared by this contract
        :return: list(string) the signatures of all the functions that can be called and are declared by this contract
        """
        if self._signatures_declared is None:
            sigs = [
                v.full_name
                for v in self.state_variables_declared
                if v.visibility in ["public", "external"]
            ]

            sigs += {
                f.full_name
                for f in self.functions_declared
                if f.visibility in ["public", "external"]
            }
            self._signatures_declared = list(set(sigs))
        return self._signatures_declared

    @property
    def functions(self) -> List["FunctionContract"]:
        """
        list(Function): List of the functions
        """
        return list(self._functions.values())

    def available_functions_as_dict(self) -> Dict[str, "FunctionContract"]:
        if self._available_functions_as_dict is None:
            self._available_functions_as_dict = {
                f.full_name: f for f in self._functions.values() if not f.is_shadowed
            }
        return self._available_functions_as_dict

    def add_function(self, func: "FunctionContract"):
        self._functions[func.canonical_name] = func

    def set_functions(self, functions: Dict[str, "FunctionContract"]):
        """
        Set the functions

        :param functions:  dict full_name -> function
        :return:
        """
        self._functions = functions

    @property
    def functions_inherited(self) -> List["FunctionContract"]:
        """
        list(Function): List of the inherited functions
        """
        return [f for f in self.functions if f.contract_declarer != self]

    @property
    def functions_declared(self) -> List["FunctionContract"]:
        """
        list(Function): List of the functions defined within the contract (not inherited)
        """
        return [f for f in self.functions if f.contract_declarer == self]

    @property
    def functions_entry_points(self) -> List["FunctionContract"]:
        """
        list(Functions): List of public and external functions
        """
        return [
            f
            for f in self.functions
            if f.visibility in ["public", "external"] and not f.is_shadowed or f.is_fallback
        ]

    @property
    def fallback_function(self) -> Optional["FunctionContract"]:
        """
        optional(FunctionContract): The fallback function
        """
        if self._fallback_function is None:
            for f in self.functions:
                if f.is_fallback:
                    self._fallback_function = f
                    break
        return self._fallback_function

    @property
    def modifiers(self) -> List["Modifier"]:
        """
        list(Modifier): List of the modifiers
        """
        return list(self._modifiers.values())

    def available_modifiers_as_dict(self) -> Dict[str, "Modifier"]:
        return {m.full_name: m for m in self._modifiers.values() if not m.is_shadowed}

    def set_modifiers(self, modifiers: Dict[str, "Modifier"]):
        """
        Set the modifiers

        :param modifiers:  dict full_name -> modifier
        :return:
        """
        self._modifiers = modifiers

    @property
    def modifiers_inherited(self) -> List["Modifier"]:
        """
        list(Modifier): List of the inherited modifiers
        """
        return [m for m in self.modifiers if m.contract_declarer != self]

    @property
    def modifiers_declared(self) -> List["Modifier"]:
        """
        list(Modifier): List of the modifiers defined within the contract (not inherited)
        """
        return [m for m in self.modifiers if m.contract_declarer == self]

    @property
    def functions_and_modifiers(self) -> List["Function"]:
        """
        list(Function|Modifier): List of the functions and modifiers
        """
        return self.functions + self.modifiers  # type: ignore

    @property
    def functions_and_modifiers_inherited(self) -> List["Function"]:
        """
        list(Function|Modifier): List of the inherited functions and modifiers
        """
        return self.functions_inherited + self.modifiers_inherited  # type: ignore

    @property
    def functions_and_modifiers_declared(self) -> List["Function"]:
        """
        list(Function|Modifier): List of the functions and modifiers defined within the contract (not inherited)
        """
        return self.functions_declared + self.modifiers_declared  # type: ignore

    def available_elements_from_inheritances(
        self,
        elements: Dict[str, "Function"],
        getter_available: Callable[["Contract"], List["FunctionContract"]],
    ) -> Dict[str, "Function"]:
        """

        :param elements: dict(canonical_name -> elements)
        :param getter_available: fun x
        :return:
        """
        # keep track of the contracts visited
        # to prevent an ovveride due to multiple inheritance of the same contract
        # A is B, C, D is C, --> the second C was already seen
        inherited_elements: Dict[str, "FunctionContract"] = {}
        accessible_elements = {}
        contracts_visited = []
        for father in self.inheritance_reverse:
            functions: Dict[str, "FunctionContract"] = {
                v.full_name: v
                for v in getter_available(father)
                if v.contract not in contracts_visited
                and v.function_language
                != FunctionLanguage.Yul  # Yul functions are not propagated in the inheritance
            }
            contracts_visited.append(father)
            inherited_elements.update(functions)

        for element in inherited_elements.values():
            accessible_elements[element.full_name] = elements[element.canonical_name]

        return accessible_elements

    # endregion
    ###################################################################################
    ###################################################################################
    # region Inheritance
    ###################################################################################
    ###################################################################################

    @property
    def inheritance(self) -> List["Contract"]:
        """
        list(Contract): Inheritance list. Order: the first elem is the first father to be executed
        """
        return list(self._inheritance)

    @property
    def immediate_inheritance(self) -> List["Contract"]:
        """
        list(Contract): List of contracts immediately inherited from (fathers). Order: order of declaration.
        """
        return list(self._immediate_inheritance)

    @property
    def inheritance_reverse(self) -> List["Contract"]:
        """
        list(Contract): Inheritance list. Order: the last elem is the first father to be executed
        """
        return list(reversed(self._inheritance))

    def set_inheritance(
        self,
        inheritance: List["Contract"],
        immediate_inheritance: List["Contract"],
        called_base_constructor_contracts: List["Contract"],
    ):
        self._inheritance = inheritance
        self._immediate_inheritance = immediate_inheritance
        self._explicit_base_constructor_calls = called_base_constructor_contracts

    @property
    def derived_contracts(self) -> List["Contract"]:
        """
        list(Contract): Return the list of contracts derived from self
        """
        candidates = self.compilation_unit.contracts
        return [c for c in candidates if self in c.inheritance]

    # endregion
    ###################################################################################
    ###################################################################################
    # region Getters from/to object
    ###################################################################################
    ###################################################################################

    def get_functions_reading_from_variable(self, variable: "Variable") -> List["Function"]:
        """
        Return the functions reading the variable
        """
        return [f for f in self.functions if f.is_reading(variable)]

    def get_functions_writing_to_variable(self, variable: "Variable") -> List["Function"]:
        """
        Return the functions writting the variable
        """
        return [f for f in self.functions if f.is_writing(variable)]

    def get_function_from_full_name(self, full_name: str) -> Optional["Function"]:
        """
            Return a function from a full name
            The full name differs from the solidity's signature are the type are conserved
            For example contract type are kept, structure are not unrolled, etc
        Args:
            full_name (str): signature of the function (without return statement)
        Returns:
            Function
        """
        return next(
            (f for f in self.functions if f.full_name == full_name and not f.is_shadowed),
            None,
        )

    def get_function_from_signature(self, function_signature: str) -> Optional["Function"]:
        """
            Return a function from a signature
        Args:
            function_signature (str): signature of the function (without return statement)
        Returns:
            Function
        """
        return next(
            (
                f
                for f in self.functions
                if f.solidity_signature == function_signature and not f.is_shadowed
            ),
            None,
        )

    def get_modifier_from_signature(self, modifier_signature: str) -> Optional["Modifier"]:
        """
        Return a modifier from a signature

        :param modifier_signature:
        """
        return next(
            (m for m in self.modifiers if m.full_name == modifier_signature and not m.is_shadowed),
            None,
        )

    def get_function_from_canonical_name(self, canonical_name: str) -> Optional["Function"]:
        """
            Return a function from a a canonical name (contract.signature())
        Args:
            canonical_name (str): canonical name of the function (without return statement)
        Returns:
            Function
        """
        return next((f for f in self.functions if f.canonical_name == canonical_name), None)

    def get_modifier_from_canonical_name(self, canonical_name: str) -> Optional["Modifier"]:
        """
            Return a modifier from a canonical name (contract.signature())
        Args:
            canonical_name (str): canonical name of the modifier
        Returns:
            Modifier
        """
        return next((m for m in self.modifiers if m.canonical_name == canonical_name), None)

    def get_state_variable_from_name(self, variable_name: str) -> Optional["StateVariable"]:
        """
        Return a state variable from a name

        :param variable_name:
        """
        return next((v for v in self.state_variables if v.name == variable_name), None)

    def get_state_variable_from_canonical_name(
        self, canonical_name: str
    ) -> Optional["StateVariable"]:
        """
            Return a state variable from a canonical_name
        Args:
            canonical_name (str): name of the variable
        Returns:
            StateVariable
        """
        return next((v for v in self.state_variables if v.name == canonical_name), None)

    def get_structure_from_name(self, structure_name: str) -> Optional["Structure"]:
        """
            Return a structure from a name
        Args:
            structure_name (str): name of the structure
        Returns:
            Structure
        """
        return next((st for st in self.structures if st.name == structure_name), None)

    def get_structure_from_canonical_name(self, structure_name: str) -> Optional["Structure"]:
        """
            Return a structure from a canonical name
        Args:
            structure_name (str): canonical name of the structure
        Returns:
            Structure
        """
        return next((st for st in self.structures if st.canonical_name == structure_name), None)

    def get_event_from_signature(self, event_signature: str) -> Optional["Event"]:
        """
            Return an event from a signature
        Args:
            event_signature (str): signature of the event
        Returns:
            Event
        """
        return next((e for e in self.events if e.full_name == event_signature), None)

    def get_event_from_canonical_name(self, event_canonical_name: str) -> Optional["Event"]:
        """
            Return an event from a canonical name
        Args:
            event_canonical_name (str): name of the event
        Returns:
            Event
        """
        return next((e for e in self.events if e.canonical_name == event_canonical_name), None)

    def get_enum_from_name(self, enum_name: str) -> Optional["Enum"]:
        """
            Return an enum from a name
        Args:
            enum_name (str): name of the enum
        Returns:
            Enum
        """
        return next((e for e in self.enums if e.name == enum_name), None)

    def get_enum_from_canonical_name(self, enum_name) -> Optional["Enum"]:
        """
            Return an enum from a canonical name
        Args:
            enum_name (str): canonical name of the enum
        Returns:
            Enum
        """
        return next((e for e in self.enums if e.canonical_name == enum_name), None)

    def get_functions_overridden_by(self, function: "Function") -> List["Function"]:
        """
            Return the list of functions overriden by the function
        Args:
            (core.Function)
        Returns:
            list(core.Function)

        """
        candidatess = [c.functions_declared for c in self.inheritance]
        candidates = [candidate for sublist in candidatess for candidate in sublist]
        return [f for f in candidates if f.full_name == function.full_name]

    # endregion
    ###################################################################################
    ###################################################################################
    # region Recursive getters
    ###################################################################################
    ###################################################################################

    @property
    def all_functions_called(self) -> List["InternalCallType"]:
        """
        list(Function): List of functions reachable from the contract
        Includes super, and private/internal functions not shadowed
        """
        if self._all_functions_called is None:
            all_functions = [f for f in self.functions + self.modifiers if not f.is_shadowed]  # type: ignore
            all_callss = [f.all_internal_calls() for f in all_functions] + [list(all_functions)]
            all_calls = [item for sublist in all_callss for item in sublist]
            all_calls = list(set(all_calls))

            all_constructors = [c.constructor for c in self.inheritance if c.constructor]
            all_constructors = list(set(all_constructors))

            set_all_calls = set(all_calls + list(all_constructors))

            self._all_functions_called = [c for c in set_all_calls if isinstance(c, Function)]
        return self._all_functions_called

    @property
    def all_state_variables_written(self) -> List["StateVariable"]:
        """
        list(StateVariable): List all of the state variables written
        """
        all_state_variables_writtens = [
            f.all_state_variables_written() for f in self.functions + self.modifiers  # type: ignore
        ]
        all_state_variables_written = [
            item for sublist in all_state_variables_writtens for item in sublist
        ]
        return list(set(all_state_variables_written))

    @property
    def all_state_variables_read(self) -> List["StateVariable"]:
        """
        list(StateVariable): List all of the state variables read
        """
        all_state_variables_reads = [
            f.all_state_variables_read() for f in self.functions + self.modifiers  # type: ignore
        ]
        all_state_variables_read = [
            item for sublist in all_state_variables_reads for item in sublist
        ]
        return list(set(all_state_variables_read))

    @property
    def all_library_calls(self) -> List["LibraryCallType"]:
        """
        list((Contract, Function): List all of the libraries func called
        """
        all_high_level_callss = [f.all_library_calls() for f in self.functions + self.modifiers]  # type: ignore
        all_high_level_calls = [item for sublist in all_high_level_callss for item in sublist]
        return list(set(all_high_level_calls))

    @property
    def all_high_level_calls(self) -> List["HighLevelCallType"]:
        """
        list((Contract, Function|Variable)): List all of the external high level calls
        """
        all_high_level_callss = [f.all_high_level_calls() for f in self.functions + self.modifiers]  # type: ignore
        all_high_level_calls = [item for sublist in all_high_level_callss for item in sublist]
        return list(set(all_high_level_calls))

    # endregion
    ###################################################################################
    ###################################################################################
    # region Summary information
    ###################################################################################
    ###################################################################################

    def get_summary(self, include_shadowed=True) -> Tuple[str, List[str], List[str], List, List]:
        """Return the function summary

        :param include_shadowed: boolean to indicate if shadowed functions should be included (default True)
        Returns:
            (str, list, list, list, list): (name, inheritance, variables, fuction summaries, modifier summaries)
        """
        func_summaries = [
            f.get_summary() for f in self.functions if (not f.is_shadowed or include_shadowed)
        ]
        modif_summaries = [
            f.get_summary() for f in self.modifiers if (not f.is_shadowed or include_shadowed)
        ]
        return (
            self.name,
            [str(x) for x in self.inheritance],
            [str(x) for x in self.variables],
            func_summaries,
            modif_summaries,
        )

    def is_signature_only(self) -> bool:
        """Detect if the contract has only abstract functions

        Returns:
            bool: true if the function are abstract functions
        """
        return all((not f.is_implemented) for f in self.functions)

    # endregion
    ###################################################################################
    ###################################################################################
    # region ERC conformance
    ###################################################################################
    ###################################################################################

    def ercs(self) -> List[str]:
        """
        Return the ERC implemented
        :return: list of string
        """
        all_erc = [
            ("ERC20", self.is_erc20),
            ("ERC165", self.is_erc165),
            ("ERC1820", self.is_erc1820),
            ("ERC223", self.is_erc223),
            ("ERC721", self.is_erc721),
            ("ERC777", self.is_erc777),
            ("ERC2612", self.is_erc2612),
            ("ERC1363", self.is_erc1363),
            ("ERC4626", self.is_erc4626),
        ]

        return [erc for erc, is_erc in all_erc if is_erc()]

    def is_erc20(self) -> bool:
        """
            Check if the contract is an erc20 token

            Note: it does not check for correct return values
        :return: Returns a true if the contract is an erc20
        """
        full_names = self.functions_signatures
        return all(s in full_names for s in ERC20_signatures)

    def is_erc165(self) -> bool:
        """
            Check if the contract is an erc165 token

            Note: it does not check for correct return values
        :return: Returns a true if the contract is an erc165
        """
        full_names = self.functions_signatures
        return all(s in full_names for s in ERC165_signatures)

    def is_erc1820(self) -> bool:
        """
            Check if the contract is an erc1820

            Note: it does not check for correct return values
        :return: Returns a true if the contract is an erc165
        """
        full_names = self.functions_signatures
        return all(s in full_names for s in ERC1820_signatures)

    def is_erc223(self) -> bool:
        """
            Check if the contract is an erc223 token

            Note: it does not check for correct return values
        :return: Returns a true if the contract is an erc223
        """
        full_names = self.functions_signatures
        return all(s in full_names for s in ERC223_signatures)

    def is_erc721(self) -> bool:
        """
            Check if the contract is an erc721 token

            Note: it does not check for correct return values
        :return: Returns a true if the contract is an erc721
        """
        full_names = self.functions_signatures
        return all(s in full_names for s in ERC721_signatures)

    def is_erc777(self) -> bool:
        """
            Check if the contract is an erc777

            Note: it does not check for correct return values
        :return: Returns a true if the contract is an erc165
        """
        full_names = self.functions_signatures
        return all(s in full_names for s in ERC777_signatures)

    def is_erc1155(self) -> bool:
        """
            Check if the contract is an erc1155

            Note: it does not check for correct return values
        :return: Returns a true if the contract is an erc1155
        """
        full_names = self.functions_signatures
        return all(s in full_names for s in ERC1155_signatures)

    def is_erc4626(self) -> bool:
        """
            Check if the contract is an erc4626

            Note: it does not check for correct return values
        :return: Returns a true if the contract is an erc4626
        """
        full_names = self.functions_signatures
        return all(s in full_names for s in ERC4626_signatures)

    def is_erc2612(self) -> bool:
        """
            Check if the contract is an erc2612

            Note: it does not check for correct return values
        :return: Returns a true if the contract is an erc2612
        """
        full_names = self.functions_signatures
        return all(s in full_names for s in ERC2612_signatures)

    def is_erc1363(self) -> bool:
        """
            Check if the contract is an erc1363

            Note: it does not check for correct return values
        :return: Returns a true if the contract is an erc1363
        """
        full_names = self.functions_signatures
        return all(s in full_names for s in ERC1363_signatures)

    def is_erc4524(self) -> bool:
        """
            Check if the contract is an erc4524

            Note: it does not check for correct return values
        :return: Returns a true if the contract is an erc4524
        """
        full_names = self.functions_signatures
        return all(s in full_names for s in ERC4524_signatures)

    @property
    def is_token(self) -> bool:
        """
        Check if the contract follows one of the standard ERC token
        :return:
        """
        return (
            self.is_erc20()
            or self.is_erc721()
            or self.is_erc165()
            or self.is_erc223()
            or self.is_erc777()
            or self.is_erc1155()
        )

    def is_possible_erc20(self) -> bool:
        """
        Checks if the provided contract could be attempting to implement ERC20 standards.

        :return: Returns a boolean indicating if the provided contract met the token standard.
        """
        # We do not check for all the functions, as name(), symbol(), might give too many FPs
        full_names = self.functions_signatures
        return (
            "transfer(address,uint256)" in full_names
            or "transferFrom(address,address,uint256)" in full_names
            or "approve(address,uint256)" in full_names
        )

    def is_possible_erc721(self) -> bool:
        """
        Checks if the provided contract could be attempting to implement ERC721 standards.

        :return: Returns a boolean indicating if the provided contract met the token standard.
        """
        # We do not check for all the functions, as name(), symbol(), might give too many FPs
        full_names = self.functions_signatures
        return (
            "ownerOf(uint256)" in full_names
            or "safeTransferFrom(address,address,uint256,bytes)" in full_names
            or "safeTransferFrom(address,address,uint256)" in full_names
            or "setApprovalForAll(address,bool)" in full_names
            or "getApproved(uint256)" in full_names
            or "isApprovedForAll(address,address)" in full_names
        )

    @property
    def is_possible_token(self) -> bool:
        """
        Check if the contract is a potential token (it might not implement all the functions)
        :return:
        """
        return self.is_possible_erc20() or self.is_possible_erc721()

    # endregion
    ###################################################################################
    ###################################################################################
    # region Dependencies
    ###################################################################################
    ###################################################################################

    def is_from_dependency(self) -> bool:
        return self.compilation_unit.core.crytic_compile.is_dependency(
            self.source_mapping.filename.absolute
        )

    # endregion
    ###################################################################################
    ###################################################################################
    # region Test
    ###################################################################################
    ###################################################################################

    @property
    def is_truffle_migration(self) -> bool:
        """
        Return true if the contract is the Migrations contract needed for Truffle
        :return:
        """
        if self.compilation_unit.core.crytic_compile.platform == PlatformType.TRUFFLE:
            if self.name == "Migrations":
                paths = Path(self.source_mapping.filename.absolute).parts
                if len(paths) >= 2:
                    return paths[-2] == "contracts" and paths[-1] == "migrations.sol"
        return False

    @property
    def is_test(self) -> bool:
        return is_test_contract(self) or self.is_truffle_migration

    # endregion
    ###################################################################################
    ###################################################################################
    # region Function analyses
    ###################################################################################
    ###################################################################################

    def update_read_write_using_ssa(self):
        for function in self.functions + self.modifiers:
            function.update_read_write_using_ssa()

    # endregion
    ###################################################################################
    ###################################################################################
    # region Upgradeability
    ###################################################################################
    ###################################################################################

    @property
    def is_upgradeable(self) -> bool:
        if self._is_upgradeable is None:
            self._is_upgradeable = False
            if self.is_upgradeable_proxy:
                return False
            initializable = self.file_scope.get_contract_from_name("Initializable")
            if initializable:
                if initializable in self.inheritance:
                    self._is_upgradeable = True
            else:
                for contract in self.inheritance + [self]:
                    # This might lead to false positive
                    # Not sure why pylint is having a trouble here
                    # pylint: disable=no-member
                    lower_name = contract.name.lower()
                    if "upgradeable" in lower_name or "upgradable" in lower_name:
                        self._is_upgradeable = True
                        break
                    if "initializable" in lower_name:
                        self._is_upgradeable = True
                        break
        return self._is_upgradeable

    @is_upgradeable.setter
    def is_upgradeable(self, upgradeable: bool):
        self._is_upgradeable = upgradeable

    @property
    def is_upgradeable_proxy(self) -> bool:
        """
        Determines if a proxy contract can be upgraded, i.e. if there's an implementation address setter for upgrading

        :return: True if an implementation setter is found, or if the implementation getter suggests upgradeability
        """
        from slither.core.expressions.literal import Literal

        if self._is_upgradeable_proxy is None:
            self._is_upgradeable_proxy = False
            # Calling self.is_proxy returns True or False, and should also set self._delegates_to in the process
            if self.is_proxy:  # and self._delegate_variable is not None:
                # TODO Remove the line below and uncomment it above once self._delegate_variable is always set
                if self._delegate_variable is not None:
                    # if the destination is a constant or immutable, return false
                    if self._delegate_variable.is_constant or self._delegate_variable.is_immutable:
                        if (
                            self._proxy_impl_slot is None
                            or self._proxy_impl_slot != self._delegate_variable
                        ):
                            self._is_upgradeable_proxy = False
                            return False
                    # if the destination is hard-coded, return false
                    if (
                        isinstance(self._delegate_variable.expression, Literal)
                        and self._delegate_variable != self._proxy_impl_slot
                    ):
                        self._is_upgradeable_proxy = False
                        return False
                # TODO Check for delegate variable's setter/getter to confirm upgradeability
                self._is_upgradeable_proxy = True
        return self._is_upgradeable_proxy

<<<<<<< HEAD
    @property
    def is_proxy(self) -> bool:
        """
        Checks for 'delegatecall' in the fallback function CFG, setting self._is_proxy = True if found.
        Also tries to set self._delegates_to: Variable in the process.

        :return: True if 'delegatecall' is found in fallback function, otherwise False
        """
        from slither.core.cfg.node import NodeType
        from slither.slithir.operations import LowLevelCall

        if self._is_proxy is None:
            self._is_proxy = False

            if self.fallback_function is None:
                return self._is_proxy

            for node in self.fallback_function.all_nodes():
                for ir in node.irs:
                    if isinstance(ir, LowLevelCall) and ir.function_name == "delegatecall":
                        self._is_proxy = True
                        self._delegate_variable = ir.destination
                        return self._is_proxy
                if node.type == NodeType.ASSEMBLY:
                    inline_asm = node.inline_asm
                    if inline_asm:
                        if "delegatecall" in inline_asm:
                            self._is_proxy = True
                            return self._is_proxy
        return self._is_proxy

    """
    Getters for attributes set by self.is_proxy and self.is_upgradeable_proxy
    """
    @property
    def delegate_variable(self) -> Optional["Variable"]:
        if self.is_proxy:
            return self._delegate_variable
        return self._delegate_variable
=======
    @is_upgradeable_proxy.setter
    def is_upgradeable_proxy(self, upgradeable_proxy: bool):
        self._is_upgradeable_proxy = upgradeable_proxy

    @property
    def upgradeable_version(self) -> Optional[str]:
        return self._upgradeable_version

    @upgradeable_version.setter
    def upgradeable_version(self, version_name: str):
        self._upgradeable_version = version_name
>>>>>>> 7ea57272

    # endregion
    ###################################################################################
    ###################################################################################
    # region Internals
    ###################################################################################
    ###################################################################################

    @property
    def is_incorrectly_constructed(self) -> bool:
        """
        Return true if there was an internal Slither's issue when analyzing the contract
        :return:
        """
        return self._is_incorrectly_parsed

    @is_incorrectly_constructed.setter
    def is_incorrectly_constructed(self, incorrect: bool):
        self._is_incorrectly_parsed = incorrect

    def add_constructor_variables(self):
        from slither.core.declarations.function_contract import FunctionContract

        if self.state_variables:
            for (idx, variable_candidate) in enumerate(self.state_variables):
                if variable_candidate.expression and not variable_candidate.is_constant:

                    constructor_variable = FunctionContract(self.compilation_unit)
                    constructor_variable.set_function_type(FunctionType.CONSTRUCTOR_VARIABLES)
                    constructor_variable.set_contract(self)
                    constructor_variable.set_contract_declarer(self)
                    constructor_variable.set_visibility("internal")
                    # For now, source mapping of the constructor variable is the whole contract
                    # Could be improved with a targeted source mapping
                    constructor_variable.set_offset(self.source_mapping, self.compilation_unit)
                    self._functions[constructor_variable.canonical_name] = constructor_variable

                    prev_node = self._create_node(
                        constructor_variable, 0, variable_candidate, constructor_variable
                    )
                    variable_candidate.node_initialization = prev_node
                    counter = 1
                    for v in self.state_variables[idx + 1 :]:
                        if v.expression and not v.is_constant:
                            next_node = self._create_node(
                                constructor_variable, counter, v, prev_node.scope
                            )
                            v.node_initialization = next_node
                            prev_node.add_son(next_node)
                            next_node.add_father(prev_node)
                            prev_node = next_node
                            counter += 1
                    break

            for (idx, variable_candidate) in enumerate(self.state_variables):
                if variable_candidate.expression and variable_candidate.is_constant:

                    constructor_variable = FunctionContract(self.compilation_unit)
                    constructor_variable.set_function_type(
                        FunctionType.CONSTRUCTOR_CONSTANT_VARIABLES
                    )
                    constructor_variable.set_contract(self)
                    constructor_variable.set_contract_declarer(self)
                    constructor_variable.set_visibility("internal")
                    # For now, source mapping of the constructor variable is the whole contract
                    # Could be improved with a targeted source mapping
                    constructor_variable.set_offset(self.source_mapping, self.compilation_unit)
                    self._functions[constructor_variable.canonical_name] = constructor_variable

                    prev_node = self._create_node(
                        constructor_variable, 0, variable_candidate, constructor_variable
                    )
                    variable_candidate.node_initialization = prev_node
                    counter = 1
                    for v in self.state_variables[idx + 1 :]:
                        if v.expression and v.is_constant:
                            next_node = self._create_node(
                                constructor_variable, counter, v, prev_node.scope
                            )
                            v.node_initialization = next_node
                            prev_node.add_son(next_node)
                            next_node.add_father(prev_node)
                            prev_node = next_node
                            counter += 1

                    break

    def _create_node(
        self, func: Function, counter: int, variable: "Variable", scope: Union[Scope, Function]
    ):
        from slither.core.cfg.node import Node, NodeType
        from slither.core.expressions import (
            AssignmentOperationType,
            AssignmentOperation,
            Identifier,
        )

        # Function uses to create node for state variable declaration statements
        node = Node(NodeType.OTHER_ENTRYPOINT, counter, scope, func.file_scope)
        node.set_offset(variable.source_mapping, self.compilation_unit)
        node.set_function(func)
        func.add_node(node)
        assert variable.expression
        expression = AssignmentOperation(
            Identifier(variable),
            variable.expression,
            AssignmentOperationType.ASSIGN,
            variable.type,
        )

        expression.set_offset(variable.source_mapping, self.compilation_unit)
        node.add_expression(expression)
        return node

    # endregion
    ###################################################################################
    ###################################################################################
    # region SlithIR
    ###################################################################################
    ###################################################################################

    def convert_expression_to_slithir_ssa(self):
        """
        Assume generate_slithir_and_analyze was called on all functions

        :return:
        """
        from slither.slithir.variables import StateIRVariable

        all_ssa_state_variables_instances = {}

        for contract in self.inheritance:
            for v in contract.state_variables_declared:
                new_var = StateIRVariable(v)
                all_ssa_state_variables_instances[v.canonical_name] = new_var
                self._initial_state_variables.append(new_var)

        for v in self.variables:
            if v.contract == self:
                new_var = StateIRVariable(v)
                all_ssa_state_variables_instances[v.canonical_name] = new_var
                self._initial_state_variables.append(new_var)

        for func in self.functions + self.modifiers:
            func.generate_slithir_ssa(all_ssa_state_variables_instances)

    def fix_phi(self):
        last_state_variables_instances = {}
        initial_state_variables_instances = {}
        for v in self._initial_state_variables:
            last_state_variables_instances[v.canonical_name] = []
            initial_state_variables_instances[v.canonical_name] = v

        for func in self.functions + self.modifiers:
            result = func.get_last_ssa_state_variables_instances()
            for variable_name, instances in result.items():
                last_state_variables_instances[variable_name] += instances

        for func in self.functions + self.modifiers:
            func.fix_phi(last_state_variables_instances, initial_state_variables_instances)

    # endregion
    ###################################################################################
    ###################################################################################
    # region Built in definitions
    ###################################################################################
    ###################################################################################

    def __eq__(self, other):
        if isinstance(other, str):
            return other == self.name
        return NotImplemented

    def __neq__(self, other):
        if isinstance(other, str):
            return other != self.name
        return NotImplemented

    def __str__(self):
        return self.name

    def __hash__(self):
        return self._id

    # endregion<|MERGE_RESOLUTION|>--- conflicted
+++ resolved
@@ -88,16 +88,13 @@
 
         self._is_upgradeable: Optional[bool] = None
         self._is_upgradeable_proxy: Optional[bool] = None
-<<<<<<< HEAD
+        self._upgradeable_version: Optional[str] = None
         self._fallback_function: Optional["FunctionContract"] = None
         self._is_proxy: Optional[bool] = None
         self._delegate_variable: Optional["Variable"] = None
         self._proxy_impl_setter: Optional["Function"] = None
         self._proxy_impl_getter: Optional["Function"] = None
         self._proxy_impl_slot: Optional["Variable"] = None
-=======
-        self._upgradeable_version: Optional[str] = None
->>>>>>> 7ea57272
 
         self.is_top_level = False  # heavily used, so no @property
 
@@ -1281,7 +1278,6 @@
                 self._is_upgradeable_proxy = True
         return self._is_upgradeable_proxy
 
-<<<<<<< HEAD
     @property
     def is_proxy(self) -> bool:
         """
@@ -1321,7 +1317,7 @@
         if self.is_proxy:
             return self._delegate_variable
         return self._delegate_variable
-=======
+
     @is_upgradeable_proxy.setter
     def is_upgradeable_proxy(self, upgradeable_proxy: bool):
         self._is_upgradeable_proxy = upgradeable_proxy
@@ -1333,7 +1329,6 @@
     @upgradeable_version.setter
     def upgradeable_version(self, version_name: str):
         self._upgradeable_version = version_name
->>>>>>> 7ea57272
 
     # endregion
     ###################################################################################
