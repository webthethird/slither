--- conflicted
+++ resolved
@@ -49,8 +49,7 @@
             ret.append(self._elems[e])
         return ret
 
-<<<<<<< HEAD
-    def __str__(self):
+    def __str__(self) -> str:
         return self.name
 
     def __eq__(self, other):
@@ -69,8 +68,4 @@
         return True
 
     def __hash__(self):
-        return hash(str(self))
-=======
-    def __str__(self) -> str:
-        return self.name
->>>>>>> b96beeaa
+        return hash(str(self))