--- conflicted
+++ resolved
@@ -34,11 +34,10 @@
 
         for c in self.contracts:
             (name, inheritance, var, func_summaries, modif_summaries) = c.get_summary()
-<<<<<<< HEAD
             txt = "\nContract %s" % name
             txt += "\nContract vars: " + str(var)
             txt += "\nInheritance:: " + str(inheritance)
-            table = PrettyTable(
+            table = MyPrettyTable(
                 [
                     "Function",
                     "Visibility",
@@ -50,61 +49,36 @@
                 ]
             )
             for (
-                _c_name,
-                f_name,
-                visi,
-                modifiers,
-                read,
-                write,
-                internal_calls,
-                external_calls,
+                    _c_name,
+                    f_name,
+                    visi,
+                    modifiers,
+                    read,
+                    write,
+                    internal_calls,
+                    external_calls,
             ) in func_summaries:
-=======
-            txt = "\nContract %s"%name
-            txt += '\nContract vars: '+str(var)
-            txt += '\nInheritance:: '+str(inheritance)
-            table = MyPrettyTable(["Function",
-                                  "Visibility",
-                                   "Modifiers",
-                                   "Read",
-                                   "Write",
-                                   "Internal Calls",
-                                  "External Calls"])
-            for (_c_name, f_name, visi, modifiers, read, write, internal_calls, external_calls) in func_summaries:
->>>>>>> 2fe3109e
                 read = self._convert(read)
                 write = self._convert(write)
                 internal_calls = self._convert(internal_calls)
                 external_calls = self._convert(external_calls)
-<<<<<<< HEAD
                 table.add_row(
                     [f_name, visi, modifiers, read, write, internal_calls, external_calls]
                 )
             txt += "\n \n" + str(table)
-            table = PrettyTable(
+            table = MyPrettyTable(
                 ["Modifiers", "Visibility", "Read", "Write", "Internal Calls", "External Calls"]
             )
             for (
-                _c_name,
-                f_name,
-                visi,
-                _,
-                read,
-                write,
-                internal_calls,
-                external_calls,
+                    _c_name,
+                    f_name,
+                    visi,
+                    _,
+                    read,
+                    write,
+                    internal_calls,
+                    external_calls,
             ) in modif_summaries:
-=======
-                table.add_row([f_name, visi, modifiers, read, write, internal_calls, external_calls])
-            txt += "\n \n"+str(table)
-            table = MyPrettyTable(["Modifiers",
-                                   "Visibility",
-                                   "Read",
-                                   "Write",
-                                   "Internal Calls",
-                                   "External Calls"])
-            for (_c_name, f_name, visi, _, read, write, internal_calls, external_calls) in modif_summaries:
->>>>>>> 2fe3109e
                 read = self._convert(read)
                 write = self._convert(write)
                 internal_calls = self._convert(internal_calls)
