--- conflicted
+++ resolved
@@ -63,13 +63,8 @@
 
     erc_1967_proxy = sl.get_contract_from_name("ERC1967Proxy")[0]
     storage_proxy = sl.get_contract_from_name("InheritedStorageProxy")[0]
-<<<<<<< HEAD
-    upgradeable_proxy = sl.get_contract_from_name("UpgradeableProxy")[0]
-    transparent_proxy = sl.get_contract_from_name("TransparentUpgradeableProxy")[0]
-=======
     # upgradeable_proxy = sl.get_contract_from_name("UpgradeableProxy")[0]
     # transparent_proxy = sl.get_contract_from_name("TransparentUpgradeableProxy")[0]
->>>>>>> 68f3bf5c
 
     target = get_proxy_implementation_var(erc_1967_proxy)
     slot = get_proxy_implementation_slot(erc_1967_proxy)
@@ -79,18 +74,11 @@
     slot = get_proxy_implementation_slot(storage_proxy)
     assert target == storage_proxy.get_state_variable_from_name("implementation")
     assert slot.slot == 1
-<<<<<<< HEAD
-    target = get_proxy_implementation_var(transparent_proxy)
-    slot = get_proxy_implementation_slot(transparent_proxy)
-    assert target == upgradeable_proxy.get_state_variable_from_name("_IMPLEMENTATION_SLOT")
-    assert slot.slot == 0x360894A13BA1A3210667C828492DB98DCA3E2076CC3735A920A3CA505D382BBC
-=======
     # # The util fails with this proxy due to implicit named return in `_implementation()` (should be fixed by #1880)
     # target = get_proxy_implementation_var(transparent_proxy)
     # slot = get_proxy_implementation_slot(transparent_proxy)
     # assert target == upgradeable_proxy.get_state_variable_from_name("_IMPLEMENTATION_SLOT")
     # assert slot.slot == 0x360894A13BA1A3210667C828492DB98DCA3E2076CC3735A920A3CA505D382BBC
->>>>>>> 68f3bf5c
 
     solc_path = solc_binary_path("0.5.0")
     sl = Slither(os.path.join(TEST_DATA_DIR, "TestUpgrades-0.5.0.sol"), solc=solc_path)
