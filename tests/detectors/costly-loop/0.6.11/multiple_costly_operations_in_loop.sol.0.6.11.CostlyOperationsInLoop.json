--- conflicted
+++ resolved
@@ -1,379 +1,5 @@
 [
     [
-        {
-            "elements": [
-                {
-                    "type": "function",
-                    "name": "bad_base",
-                    "source_mapping": {
-<<<<<<< HEAD
-                        "start": 255,
-                        "length": 373,
-                        "filename_used": "tests/detectors/costly-loop/0.6.11/multiple_costly_operations_in_loop.sol",
-=======
-                        "start": 102,
-                        "length": 389,
-                        "filename_used": "/GENERIC_PATH",
->>>>>>> 65383b9a
-                        "filename_relative": "tests/detectors/costly-loop/0.6.11/multiple_costly_operations_in_loop.sol",
-                        "filename_absolute": "/GENERIC_PATH",
-                        "filename_short": "tests/detectors/costly-loop/0.6.11/multiple_costly_operations_in_loop.sol",
-                        "is_dependency": false,
-                        "lines": [
-                            5,
-                            6,
-                            7,
-                            8,
-                            9
-                        ],
-                        "starting_column": 3,
-                        "ending_column": 4
-                    },
-                    "type_specific_fields": {
-                        "parent": {
-                            "type": "contract",
-                            "name": "CostlyOperationsInLoopBase",
-                            "source_mapping": {
-<<<<<<< HEAD
-                                "start": 29,
-                                "length": 1081,
-                                "filename_used": "tests/detectors/costly-loop/0.6.11/multiple_costly_operations_in_loop.sol",
-=======
-                                "start": 0,
-                                "length": 494,
-                                "filename_used": "/GENERIC_PATH",
->>>>>>> 65383b9a
-                                "filename_relative": "tests/detectors/costly-loop/0.6.11/multiple_costly_operations_in_loop.sol",
-                                "filename_absolute": "/GENERIC_PATH",
-                                "filename_short": "tests/detectors/costly-loop/0.6.11/multiple_costly_operations_in_loop.sol",
-                                "is_dependency": false,
-                                "lines": [
-                                    1,
-                                    2,
-                                    3,
-                                    4,
-                                    5,
-                                    6,
-                                    7,
-                                    8,
-                                    9,
-                                    10,
-                                    11
-                                ],
-                                "starting_column": 1,
-                                "ending_column": 2
-                            }
-                        },
-                        "signature": "bad_base()"
-                    }
-                },
-                {
-                    "type": "node",
-                    "name": "state_variable_base ++",
-                    "source_mapping": {
-                        "start": 271,
-                        "length": 21,
-                        "filename_used": "/GENERIC_PATH",
-                        "filename_relative": "tests/detectors/costly-loop/0.6.11/multiple_costly_operations_in_loop.sol",
-                        "filename_absolute": "/GENERIC_PATH",
-                        "filename_short": "tests/detectors/costly-loop/0.6.11/multiple_costly_operations_in_loop.sol",
-                        "is_dependency": false,
-                        "lines": [
-                            7
-                        ],
-                        "starting_column": 7,
-                        "ending_column": 28
-                    },
-                    "type_specific_fields": {
-                        "parent": {
-                            "type": "function",
-                            "name": "bad_base",
-                            "source_mapping": {
-                                "start": 102,
-                                "length": 389,
-                                "filename_used": "/GENERIC_PATH",
-                                "filename_relative": "tests/detectors/costly-loop/0.6.11/multiple_costly_operations_in_loop.sol",
-                                "filename_absolute": "/GENERIC_PATH",
-                                "filename_short": "tests/detectors/costly-loop/0.6.11/multiple_costly_operations_in_loop.sol",
-                                "is_dependency": false,
-                                "lines": [
-                                    5,
-                                    6,
-                                    7,
-                                    8,
-                                    9
-                                ],
-                                "starting_column": 3,
-                                "ending_column": 4
-                            },
-                            "type_specific_fields": {
-                                "parent": {
-                                    "type": "contract",
-                                    "name": "CostlyOperationsInLoopBase",
-                                    "source_mapping": {
-                                        "start": 0,
-                                        "length": 494,
-                                        "filename_used": "/GENERIC_PATH",
-                                        "filename_relative": "tests/detectors/costly-loop/0.6.11/multiple_costly_operations_in_loop.sol",
-                                        "filename_absolute": "/GENERIC_PATH",
-                                        "filename_short": "tests/detectors/costly-loop/0.6.11/multiple_costly_operations_in_loop.sol",
-                                        "is_dependency": false,
-                                        "lines": [
-                                            1,
-                                            2,
-                                            3,
-                                            4,
-                                            5,
-                                            6,
-                                            7,
-                                            8,
-                                            9,
-                                            10,
-                                            11
-                                        ],
-                                        "starting_column": 1,
-                                        "ending_column": 2
-                                    }
-                                },
-                                "signature": "bad_base()"
-                            }
-                        }
-                    }
-                }
-            ],
-            "description": "CostlyOperationsInLoopBase.bad_base() (tests/detectors/costly-loop/0.6.11/multiple_costly_operations_in_loop.sol#5-9) has costly operations inside a loop:\n\t- state_variable_base ++ (tests/detectors/costly-loop/0.6.11/multiple_costly_operations_in_loop.sol#7)\n",
-            "markdown": "[CostlyOperationsInLoopBase.bad_base()](tests/detectors/costly-loop/0.6.11/multiple_costly_operations_in_loop.sol#L5-L9) has costly operations inside a loop:\n\t- [state_variable_base ++](tests/detectors/costly-loop/0.6.11/multiple_costly_operations_in_loop.sol#L7)\n",
-            "first_markdown_element": "tests/detectors/costly-loop/0.6.11/multiple_costly_operations_in_loop.sol#L5-L9",
-            "id": "53602b905c8ae68d5325f0c11263f1c9b905406799ec70ca13638f4b1094c37f",
-            "check": "costly-loop",
-            "impact": "Informational",
-            "confidence": "Medium"
-        },
-        {
-            "elements": [
-                {
-                    "type": "function",
-                    "name": "bad",
-                    "source_mapping": {
-                        "start": 754,
-                        "length": 373,
-                        "filename_used": "/GENERIC_PATH",
-                        "filename_relative": "tests/detectors/costly-loop/0.6.11/multiple_costly_operations_in_loop.sol",
-                        "filename_absolute": "/GENERIC_PATH",
-                        "filename_short": "tests/detectors/costly-loop/0.6.11/multiple_costly_operations_in_loop.sol",
-                        "is_dependency": false,
-                        "lines": [
-                            20,
-                            21,
-                            22,
-                            23,
-                            24
-                        ],
-                        "starting_column": 3,
-                        "ending_column": 4
-                    },
-                    "type_specific_fields": {
-                        "parent": {
-                            "type": "contract",
-                            "name": "CostlyOperationsInLoop",
-                            "source_mapping": {
-                                "start": 496,
-                                "length": 1899,
-                                "filename_used": "/GENERIC_PATH",
-                                "filename_relative": "tests/detectors/costly-loop/0.6.11/multiple_costly_operations_in_loop.sol",
-                                "filename_absolute": "/GENERIC_PATH",
-                                "filename_short": "tests/detectors/costly-loop/0.6.11/multiple_costly_operations_in_loop.sol",
-                                "is_dependency": false,
-                                "lines": [
-                                    13,
-                                    14,
-                                    15,
-                                    16,
-                                    17,
-                                    18,
-                                    19,
-                                    20,
-                                    21,
-                                    22,
-                                    23,
-                                    24,
-                                    25,
-                                    26,
-                                    27,
-                                    28,
-                                    29,
-                                    30,
-                                    31,
-                                    32,
-                                    33,
-                                    34,
-                                    35,
-                                    36,
-                                    37,
-                                    38,
-                                    39,
-                                    40,
-                                    41,
-                                    42,
-                                    43,
-                                    44,
-                                    45,
-                                    46,
-                                    47,
-                                    48,
-                                    49,
-                                    50,
-                                    51,
-                                    52,
-                                    53,
-                                    54,
-                                    55,
-                                    56,
-                                    57,
-                                    58,
-                                    59,
-                                    60,
-                                    61,
-                                    62,
-                                    63,
-                                    64
-                                ],
-                                "starting_column": 1,
-                                "ending_column": 2
-                            }
-                        },
-                        "signature": "bad()"
-                    }
-                },
-                {
-                    "type": "node",
-                    "name": "state_variable ++",
-                    "source_mapping": {
-                        "start": 912,
-                        "length": 16,
-                        "filename_used": "tests/detectors/costly-loop/0.6.11/multiple_costly_operations_in_loop.sol",
-                        "filename_relative": "tests/detectors/costly-loop/0.6.11/multiple_costly_operations_in_loop.sol",
-                        "filename_absolute": "/GENERIC_PATH",
-                        "filename_short": "tests/detectors/costly-loop/0.6.11/multiple_costly_operations_in_loop.sol",
-                        "is_dependency": false,
-                        "lines": [
-                            22
-                        ],
-                        "starting_column": 7,
-                        "ending_column": 23
-                    },
-                    "type_specific_fields": {
-                        "parent": {
-                            "type": "function",
-                            "name": "bad",
-                            "source_mapping": {
-                                "start": 754,
-                                "length": 373,
-                                "filename_used": "tests/detectors/costly-loop/0.6.11/multiple_costly_operations_in_loop.sol",
-                                "filename_relative": "tests/detectors/costly-loop/0.6.11/multiple_costly_operations_in_loop.sol",
-                                "filename_absolute": "/GENERIC_PATH",
-                                "filename_short": "tests/detectors/costly-loop/0.6.11/multiple_costly_operations_in_loop.sol",
-                                "is_dependency": false,
-                                "lines": [
-                                    20,
-                                    21,
-                                    22,
-                                    23,
-                                    24
-                                ],
-                                "starting_column": 3,
-                                "ending_column": 4
-                            },
-                            "type_specific_fields": {
-                                "parent": {
-                                    "type": "contract",
-                                    "name": "CostlyOperationsInLoop",
-                                    "source_mapping": {
-<<<<<<< HEAD
-                                        "start": 29,
-                                        "length": 1081,
-                                        "filename_used": "tests/detectors/costly-loop/0.6.11/multiple_costly_operations_in_loop.sol",
-=======
-                                        "start": 496,
-                                        "length": 1899,
-                                        "filename_used": "/GENERIC_PATH",
->>>>>>> 65383b9a
-                                        "filename_relative": "tests/detectors/costly-loop/0.6.11/multiple_costly_operations_in_loop.sol",
-                                        "filename_absolute": "/GENERIC_PATH",
-                                        "filename_short": "tests/detectors/costly-loop/0.6.11/multiple_costly_operations_in_loop.sol",
-                                        "is_dependency": false,
-                                        "lines": [
-                                            13,
-                                            14,
-                                            15,
-                                            16,
-                                            17,
-                                            18,
-                                            19,
-                                            20,
-                                            21,
-                                            22,
-                                            23,
-                                            24,
-                                            25,
-                                            26,
-                                            27,
-                                            28,
-                                            29,
-                                            30,
-                                            31,
-                                            32,
-                                            33,
-                                            34,
-                                            35,
-                                            36,
-                                            37,
-                                            38,
-                                            39,
-                                            40,
-                                            41,
-                                            42,
-                                            43,
-                                            44,
-                                            45,
-                                            46,
-                                            47,
-                                            48,
-                                            49,
-                                            50,
-                                            51,
-                                            52,
-                                            53,
-                                            54,
-                                            55,
-                                            56,
-                                            57,
-                                            58,
-                                            59,
-                                            60,
-                                            61,
-                                            62,
-                                            63,
-                                            64
-                                        ],
-                                        "starting_column": 1,
-                                        "ending_column": 2
-                                    }
-                                },
-                                "signature": "bad()"
-                            }
-                        }
-                    }
-                }
-            ],
-            "description": "CostlyOperationsInLoop.bad() (tests/detectors/costly-loop/0.6.11/multiple_costly_operations_in_loop.sol#20-24) has costly operations inside a loop:\n\t- state_variable ++ (tests/detectors/costly-loop/0.6.11/multiple_costly_operations_in_loop.sol#22)\n",
-            "markdown": "[CostlyOperationsInLoop.bad()](tests/detectors/costly-loop/0.6.11/multiple_costly_operations_in_loop.sol#L20-L24) has costly operations inside a loop:\n\t- [state_variable ++](tests/detectors/costly-loop/0.6.11/multiple_costly_operations_in_loop.sol#L22)\n",
-            "first_markdown_element": "tests/detectors/costly-loop/0.6.11/multiple_costly_operations_in_loop.sol#L20-L24",
-            "id": "a4f559a14007167a13506a3c865345fb2c050b8d2c660804cc5e301db553822a",
-            "check": "costly-loop",
-            "impact": "Informational",
-            "confidence": "Medium"
-        },
         {
             "elements": [
                 {
@@ -382,7 +8,6 @@
                     "source_mapping": {
                         "start": 1131,
                         "length": 343,
-                        "filename_used": "/GENERIC_PATH",
                         "filename_relative": "tests/detectors/costly-loop/0.6.11/multiple_costly_operations_in_loop.sol",
                         "filename_absolute": "/GENERIC_PATH",
                         "filename_short": "tests/detectors/costly-loop/0.6.11/multiple_costly_operations_in_loop.sol",
@@ -407,7 +32,6 @@
                             "source_mapping": {
                                 "start": 496,
                                 "length": 1899,
-                                "filename_used": "/GENERIC_PATH",
                                 "filename_relative": "tests/detectors/costly-loop/0.6.11/multiple_costly_operations_in_loop.sol",
                                 "filename_absolute": "/GENERIC_PATH",
                                 "filename_short": "tests/detectors/costly-loop/0.6.11/multiple_costly_operations_in_loop.sol",
@@ -479,7 +103,6 @@
                     "source_mapping": {
                         "start": 1363,
                         "length": 16,
-                        "filename_used": "/GENERIC_PATH",
                         "filename_relative": "tests/detectors/costly-loop/0.6.11/multiple_costly_operations_in_loop.sol",
                         "filename_absolute": "/GENERIC_PATH",
                         "filename_short": "tests/detectors/costly-loop/0.6.11/multiple_costly_operations_in_loop.sol",
@@ -497,7 +120,6 @@
                             "source_mapping": {
                                 "start": 1131,
                                 "length": 343,
-                                "filename_used": "/GENERIC_PATH",
                                 "filename_relative": "tests/detectors/costly-loop/0.6.11/multiple_costly_operations_in_loop.sol",
                                 "filename_absolute": "/GENERIC_PATH",
                                 "filename_short": "tests/detectors/costly-loop/0.6.11/multiple_costly_operations_in_loop.sol",
@@ -522,7 +144,6 @@
                                     "source_mapping": {
                                         "start": 496,
                                         "length": 1899,
-                                        "filename_used": "/GENERIC_PATH",
                                         "filename_relative": "tests/detectors/costly-loop/0.6.11/multiple_costly_operations_in_loop.sol",
                                         "filename_absolute": "/GENERIC_PATH",
                                         "filename_short": "tests/detectors/costly-loop/0.6.11/multiple_costly_operations_in_loop.sol",
@@ -607,7 +228,6 @@
                     "source_mapping": {
                         "start": 1855,
                         "length": 60,
-                        "filename_used": "/GENERIC_PATH",
                         "filename_relative": "tests/detectors/costly-loop/0.6.11/multiple_costly_operations_in_loop.sol",
                         "filename_absolute": "/GENERIC_PATH",
                         "filename_short": "tests/detectors/costly-loop/0.6.11/multiple_costly_operations_in_loop.sol",
@@ -627,7 +247,6 @@
                             "source_mapping": {
                                 "start": 496,
                                 "length": 1899,
-                                "filename_used": "/GENERIC_PATH",
                                 "filename_relative": "tests/detectors/costly-loop/0.6.11/multiple_costly_operations_in_loop.sol",
                                 "filename_absolute": "/GENERIC_PATH",
                                 "filename_short": "tests/detectors/costly-loop/0.6.11/multiple_costly_operations_in_loop.sol",
@@ -699,7 +318,6 @@
                     "source_mapping": {
                         "start": 1894,
                         "length": 16,
-                        "filename_used": "/GENERIC_PATH",
                         "filename_relative": "tests/detectors/costly-loop/0.6.11/multiple_costly_operations_in_loop.sol",
                         "filename_absolute": "/GENERIC_PATH",
                         "filename_short": "tests/detectors/costly-loop/0.6.11/multiple_costly_operations_in_loop.sol",
@@ -717,7 +335,6 @@
                             "source_mapping": {
                                 "start": 1855,
                                 "length": 60,
-                                "filename_used": "/GENERIC_PATH",
                                 "filename_relative": "tests/detectors/costly-loop/0.6.11/multiple_costly_operations_in_loop.sol",
                                 "filename_absolute": "/GENERIC_PATH",
                                 "filename_short": "tests/detectors/costly-loop/0.6.11/multiple_costly_operations_in_loop.sol",
@@ -737,7 +354,6 @@
                                     "source_mapping": {
                                         "start": 496,
                                         "length": 1899,
-                                        "filename_used": "/GENERIC_PATH",
                                         "filename_relative": "tests/detectors/costly-loop/0.6.11/multiple_costly_operations_in_loop.sol",
                                         "filename_absolute": "/GENERIC_PATH",
                                         "filename_short": "tests/detectors/costly-loop/0.6.11/multiple_costly_operations_in_loop.sol",
@@ -813,6 +429,352 @@
             "check": "costly-loop",
             "impact": "Informational",
             "confidence": "Medium"
+        },
+        {
+            "elements": [
+                {
+                    "type": "function",
+                    "name": "bad_base",
+                    "source_mapping": {
+                        "start": 102,
+                        "length": 389,
+                        "filename_relative": "tests/detectors/costly-loop/0.6.11/multiple_costly_operations_in_loop.sol",
+                        "filename_absolute": "/GENERIC_PATH",
+                        "filename_short": "tests/detectors/costly-loop/0.6.11/multiple_costly_operations_in_loop.sol",
+                        "is_dependency": false,
+                        "lines": [
+                            5,
+                            6,
+                            7,
+                            8,
+                            9
+                        ],
+                        "starting_column": 3,
+                        "ending_column": 4
+                    },
+                    "type_specific_fields": {
+                        "parent": {
+                            "type": "contract",
+                            "name": "CostlyOperationsInLoopBase",
+                            "source_mapping": {
+                                "start": 0,
+                                "length": 494,
+                                "filename_relative": "tests/detectors/costly-loop/0.6.11/multiple_costly_operations_in_loop.sol",
+                                "filename_absolute": "/GENERIC_PATH",
+                                "filename_short": "tests/detectors/costly-loop/0.6.11/multiple_costly_operations_in_loop.sol",
+                                "is_dependency": false,
+                                "lines": [
+                                    1,
+                                    2,
+                                    3,
+                                    4,
+                                    5,
+                                    6,
+                                    7,
+                                    8,
+                                    9,
+                                    10,
+                                    11
+                                ],
+                                "starting_column": 1,
+                                "ending_column": 2
+                            }
+                        },
+                        "signature": "bad_base()"
+                    }
+                },
+                {
+                    "type": "node",
+                    "name": "state_variable_base ++",
+                    "source_mapping": {
+                        "start": 271,
+                        "length": 21,
+                        "filename_relative": "tests/detectors/costly-loop/0.6.11/multiple_costly_operations_in_loop.sol",
+                        "filename_absolute": "/GENERIC_PATH",
+                        "filename_short": "tests/detectors/costly-loop/0.6.11/multiple_costly_operations_in_loop.sol",
+                        "is_dependency": false,
+                        "lines": [
+                            7
+                        ],
+                        "starting_column": 7,
+                        "ending_column": 28
+                    },
+                    "type_specific_fields": {
+                        "parent": {
+                            "type": "function",
+                            "name": "bad_base",
+                            "source_mapping": {
+                                "start": 102,
+                                "length": 389,
+                                "filename_relative": "tests/detectors/costly-loop/0.6.11/multiple_costly_operations_in_loop.sol",
+                                "filename_absolute": "/GENERIC_PATH",
+                                "filename_short": "tests/detectors/costly-loop/0.6.11/multiple_costly_operations_in_loop.sol",
+                                "is_dependency": false,
+                                "lines": [
+                                    5,
+                                    6,
+                                    7,
+                                    8,
+                                    9
+                                ],
+                                "starting_column": 3,
+                                "ending_column": 4
+                            },
+                            "type_specific_fields": {
+                                "parent": {
+                                    "type": "contract",
+                                    "name": "CostlyOperationsInLoopBase",
+                                    "source_mapping": {
+                                        "start": 0,
+                                        "length": 494,
+                                        "filename_relative": "tests/detectors/costly-loop/0.6.11/multiple_costly_operations_in_loop.sol",
+                                        "filename_absolute": "/GENERIC_PATH",
+                                        "filename_short": "tests/detectors/costly-loop/0.6.11/multiple_costly_operations_in_loop.sol",
+                                        "is_dependency": false,
+                                        "lines": [
+                                            1,
+                                            2,
+                                            3,
+                                            4,
+                                            5,
+                                            6,
+                                            7,
+                                            8,
+                                            9,
+                                            10,
+                                            11
+                                        ],
+                                        "starting_column": 1,
+                                        "ending_column": 2
+                                    }
+                                },
+                                "signature": "bad_base()"
+                            }
+                        }
+                    }
+                }
+            ],
+            "description": "CostlyOperationsInLoopBase.bad_base() (tests/detectors/costly-loop/0.6.11/multiple_costly_operations_in_loop.sol#5-9) has costly operations inside a loop:\n\t- state_variable_base ++ (tests/detectors/costly-loop/0.6.11/multiple_costly_operations_in_loop.sol#7)\n",
+            "markdown": "[CostlyOperationsInLoopBase.bad_base()](tests/detectors/costly-loop/0.6.11/multiple_costly_operations_in_loop.sol#L5-L9) has costly operations inside a loop:\n\t- [state_variable_base ++](tests/detectors/costly-loop/0.6.11/multiple_costly_operations_in_loop.sol#L7)\n",
+            "first_markdown_element": "tests/detectors/costly-loop/0.6.11/multiple_costly_operations_in_loop.sol#L5-L9",
+            "id": "53602b905c8ae68d5325f0c11263f1c9b905406799ec70ca13638f4b1094c37f",
+            "check": "costly-loop",
+            "impact": "Informational",
+            "confidence": "Medium"
+        },
+        {
+            "elements": [
+                {
+                    "type": "function",
+                    "name": "bad",
+                    "source_mapping": {
+                        "start": 754,
+                        "length": 373,
+                        "filename_relative": "tests/detectors/costly-loop/0.6.11/multiple_costly_operations_in_loop.sol",
+                        "filename_absolute": "/GENERIC_PATH",
+                        "filename_short": "tests/detectors/costly-loop/0.6.11/multiple_costly_operations_in_loop.sol",
+                        "is_dependency": false,
+                        "lines": [
+                            20,
+                            21,
+                            22,
+                            23,
+                            24
+                        ],
+                        "starting_column": 3,
+                        "ending_column": 4
+                    },
+                    "type_specific_fields": {
+                        "parent": {
+                            "type": "contract",
+                            "name": "CostlyOperationsInLoop",
+                            "source_mapping": {
+                                "start": 496,
+                                "length": 1899,
+                                "filename_relative": "tests/detectors/costly-loop/0.6.11/multiple_costly_operations_in_loop.sol",
+                                "filename_absolute": "/GENERIC_PATH",
+                                "filename_short": "tests/detectors/costly-loop/0.6.11/multiple_costly_operations_in_loop.sol",
+                                "is_dependency": false,
+                                "lines": [
+                                    13,
+                                    14,
+                                    15,
+                                    16,
+                                    17,
+                                    18,
+                                    19,
+                                    20,
+                                    21,
+                                    22,
+                                    23,
+                                    24,
+                                    25,
+                                    26,
+                                    27,
+                                    28,
+                                    29,
+                                    30,
+                                    31,
+                                    32,
+                                    33,
+                                    34,
+                                    35,
+                                    36,
+                                    37,
+                                    38,
+                                    39,
+                                    40,
+                                    41,
+                                    42,
+                                    43,
+                                    44,
+                                    45,
+                                    46,
+                                    47,
+                                    48,
+                                    49,
+                                    50,
+                                    51,
+                                    52,
+                                    53,
+                                    54,
+                                    55,
+                                    56,
+                                    57,
+                                    58,
+                                    59,
+                                    60,
+                                    61,
+                                    62,
+                                    63,
+                                    64
+                                ],
+                                "starting_column": 1,
+                                "ending_column": 2
+                            }
+                        },
+                        "signature": "bad()"
+                    }
+                },
+                {
+                    "type": "node",
+                    "name": "state_variable ++",
+                    "source_mapping": {
+                        "start": 912,
+                        "length": 16,
+                        "filename_relative": "tests/detectors/costly-loop/0.6.11/multiple_costly_operations_in_loop.sol",
+                        "filename_absolute": "/GENERIC_PATH",
+                        "filename_short": "tests/detectors/costly-loop/0.6.11/multiple_costly_operations_in_loop.sol",
+                        "is_dependency": false,
+                        "lines": [
+                            22
+                        ],
+                        "starting_column": 7,
+                        "ending_column": 23
+                    },
+                    "type_specific_fields": {
+                        "parent": {
+                            "type": "function",
+                            "name": "bad",
+                            "source_mapping": {
+                                "start": 754,
+                                "length": 373,
+                                "filename_relative": "tests/detectors/costly-loop/0.6.11/multiple_costly_operations_in_loop.sol",
+                                "filename_absolute": "/GENERIC_PATH",
+                                "filename_short": "tests/detectors/costly-loop/0.6.11/multiple_costly_operations_in_loop.sol",
+                                "is_dependency": false,
+                                "lines": [
+                                    20,
+                                    21,
+                                    22,
+                                    23,
+                                    24
+                                ],
+                                "starting_column": 3,
+                                "ending_column": 4
+                            },
+                            "type_specific_fields": {
+                                "parent": {
+                                    "type": "contract",
+                                    "name": "CostlyOperationsInLoop",
+                                    "source_mapping": {
+                                        "start": 496,
+                                        "length": 1899,
+                                        "filename_relative": "tests/detectors/costly-loop/0.6.11/multiple_costly_operations_in_loop.sol",
+                                        "filename_absolute": "/GENERIC_PATH",
+                                        "filename_short": "tests/detectors/costly-loop/0.6.11/multiple_costly_operations_in_loop.sol",
+                                        "is_dependency": false,
+                                        "lines": [
+                                            13,
+                                            14,
+                                            15,
+                                            16,
+                                            17,
+                                            18,
+                                            19,
+                                            20,
+                                            21,
+                                            22,
+                                            23,
+                                            24,
+                                            25,
+                                            26,
+                                            27,
+                                            28,
+                                            29,
+                                            30,
+                                            31,
+                                            32,
+                                            33,
+                                            34,
+                                            35,
+                                            36,
+                                            37,
+                                            38,
+                                            39,
+                                            40,
+                                            41,
+                                            42,
+                                            43,
+                                            44,
+                                            45,
+                                            46,
+                                            47,
+                                            48,
+                                            49,
+                                            50,
+                                            51,
+                                            52,
+                                            53,
+                                            54,
+                                            55,
+                                            56,
+                                            57,
+                                            58,
+                                            59,
+                                            60,
+                                            61,
+                                            62,
+                                            63,
+                                            64
+                                        ],
+                                        "starting_column": 1,
+                                        "ending_column": 2
+                                    }
+                                },
+                                "signature": "bad()"
+                            }
+                        }
+                    }
+                }
+            ],
+            "description": "CostlyOperationsInLoop.bad() (tests/detectors/costly-loop/0.6.11/multiple_costly_operations_in_loop.sol#20-24) has costly operations inside a loop:\n\t- state_variable ++ (tests/detectors/costly-loop/0.6.11/multiple_costly_operations_in_loop.sol#22)\n",
+            "markdown": "[CostlyOperationsInLoop.bad()](tests/detectors/costly-loop/0.6.11/multiple_costly_operations_in_loop.sol#L20-L24) has costly operations inside a loop:\n\t- [state_variable ++](tests/detectors/costly-loop/0.6.11/multiple_costly_operations_in_loop.sol#L22)\n",
+            "first_markdown_element": "tests/detectors/costly-loop/0.6.11/multiple_costly_operations_in_loop.sol#L20-L24",
+            "id": "a4f559a14007167a13506a3c865345fb2c050b8d2c660804cc5e301db553822a",
+            "check": "costly-loop",
+            "impact": "Informational",
+            "confidence": "Medium"
         }
     ]
 ]