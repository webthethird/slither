#!/usr/bin/env bash

### Test Detectors

slither tests/uninitialized.sol --disable-solc-warnings
if [ $? -ne 1 ]; then
    exit 1
fi

# contains also the test for the suicidal detector
slither tests/backdoor.sol --disable-solc-warnings
if [ $? -ne 3 ]; then
    exit 1
fi

slither tests/pragma.0.4.24.sol --disable-solc-warnings
if [ $? -ne 1 ]; then
    exit 1
fi

slither tests/old_solc.sol.json --solc-ast
if [ $? -ne 1 ]; then
    exit 1
fi

slither tests/reentrancy.sol --disable-solc-warnings
if [ $? -ne 4 ]; then
    exit 1
fi

slither tests/uninitialized_storage_pointer.sol --disable-solc-warnings
if [ $? -ne 1 ]; then
    exit 1
fi

slither tests/tx_origin.sol --disable-solc-warnings
if [ $? -ne 2 ]; then
    exit 1
fi

slither tests/unused_state.sol
if [ $? -ne 1 ]; then
    exit 1
fi

slither tests/locked_ether.sol
if [ $? -ne 1 ]; then
    exit 1
fi

slither tests/arbitrary_send.sol --disable-solc-warnings
if [ $? -ne 2 ]; then
    exit 1
fi

<<<<<<< HEAD
slither tests/naming_convention.sol --disable-solc-warnings
if [ $? -ne 10 ]; then
=======
slither tests/inline_assembly_contract.sol --disable-solc-warnings
if [ $? -ne 2 ]; then
    exit 1
fi

slither tests/inline_assembly_library.sol --disable-solc-warnings
if [ $? -ne 3 ]; then
>>>>>>> 1987fe0e
    exit 1
fi


### Test scripts

python examples/scripts/functions_called.py examples/scripts/functions_called.sol
if [ $? -ne 0 ]; then
    exit 1
fi

python examples/scripts/functions_writing.py examples/scripts/functions_writing.sol
if [ $? -ne 0 ]; then
    exit 1
fi

python examples/scripts/variable_in_condition.py examples/scripts/variable_in_condition.sol
if [ $? -ne 0 ]; then
    exit 1
fi
exit 0<|MERGE_RESOLUTION|>--- conflicted
+++ resolved
@@ -53,10 +53,7 @@
     exit 1
 fi
 
-<<<<<<< HEAD
-slither tests/naming_convention.sol --disable-solc-warnings
-if [ $? -ne 10 ]; then
-=======
+
 slither tests/inline_assembly_contract.sol --disable-solc-warnings
 if [ $? -ne 2 ]; then
     exit 1
@@ -64,7 +61,11 @@
 
 slither tests/inline_assembly_library.sol --disable-solc-warnings
 if [ $? -ne 3 ]; then
->>>>>>> 1987fe0e
+    exit 1
+fi
+
+slither tests/naming_convention.sol --disable-solc-warnings
+if [ $? -ne 10 ]; then
     exit 1
 fi
 
