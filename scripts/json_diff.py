import sys
import json
from deepdiff import DeepDiff  # pip install deepdiff
from pprint import pprint

if len(sys.argv) != 3:
    print("Usage: python json_diff.py 1.json 2.json")
    exit(-1)

with open(sys.argv[1], encoding="utf8") as f:
    d1 = json.load(f)

with open(sys.argv[2], encoding="utf8") as f:
    d2 = json.load(f)


# Remove description field to allow non deterministic print
for elem in d1:
    if "description" in elem:
        del elem["description"]
for elem in d2:
    if "description" in elem:
        del elem["description"]

def removes_lines(d):
    if isinstance(d, list):
        for sub in d:
            removes_lines(sub)
        return
    if not isinstance(d, dict):
        return
    if 'lines' in d:
        del d['lines']
    for key in d.keys():
        removes_lines(d[key])

<<<<<<< HEAD
def removes_lines(d):
    if isinstance(d, list):
        for sub in d:
            removes_lines(sub)
        return
    if not isinstance(d, dict):
        return
    if "lines" in d:
        del d["lines"]
    for key in d.keys():
        removes_lines(d[key])


=======
>>>>>>> 1e5cf6b1
results = DeepDiff(d1, d2, ignore_order=True, verbose_level=2)
removes_lines(results)
pprint(results)<|MERGE_RESOLUTION|>--- conflicted
+++ resolved
@@ -34,22 +34,6 @@
     for key in d.keys():
         removes_lines(d[key])
 
-<<<<<<< HEAD
-def removes_lines(d):
-    if isinstance(d, list):
-        for sub in d:
-            removes_lines(sub)
-        return
-    if not isinstance(d, dict):
-        return
-    if "lines" in d:
-        del d["lines"]
-    for key in d.keys():
-        removes_lines(d[key])
-
-
-=======
->>>>>>> 1e5cf6b1
 results = DeepDiff(d1, d2, ignore_order=True, verbose_level=2)
 removes_lines(results)
 pprint(results)